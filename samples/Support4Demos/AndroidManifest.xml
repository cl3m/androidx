--- conflicted
+++ resolved
@@ -288,10 +288,14 @@
             </intent-filter>
         </activity>
 
-<<<<<<< HEAD
         <activity android:name=".text.BidiFormatterSupport"
                   android:label="@string/bidiformatter_support_title">
-=======
+            <intent-filter>
+                <action android:name="android.intent.action.MAIN" />
+                <category android:name="com.example.android.supportv4.SUPPORT4_SAMPLE_CODE" />
+            </intent-filter>
+        </activity>
+
         <activity android:name=".widget.DrawerLayoutActivity"
                   android:label="@string/drawer_layout_support">
             <intent-filter>
@@ -302,7 +306,6 @@
 
         <activity android:name=".widget.SlidingPaneLayoutActivity"
                   android:label="@string/sliding_pane_layout_support">
->>>>>>> 1e549373
             <intent-filter>
                 <action android:name="android.intent.action.MAIN" />
                 <category android:name="com.example.android.supportv4.SUPPORT4_SAMPLE_CODE" />
