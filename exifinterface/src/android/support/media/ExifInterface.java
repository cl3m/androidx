/*
 * Copyright (C) 2007 The Android Open Source Project
 *
 * Licensed under the Apache License, Version 2.0 (the "License");
 * you may not use this file except in compliance with the License.
 * You may obtain a copy of the License at
 *
 *      http://www.apache.org/licenses/LICENSE-2.0
 *
 * Unless required by applicable law or agreed to in writing, software
 * distributed under the License is distributed on an "AS IS" BASIS,
 * WITHOUT WARRANTIES OR CONDITIONS OF ANY KIND, either express or implied.
 * See the License for the specific language governing permissions and
 * limitations under the License.
 */

package android.support.media;

import android.content.res.AssetManager;
import android.graphics.Bitmap;
import android.graphics.BitmapFactory;
import android.location.Location;
import android.support.annotation.IntDef;
import android.support.annotation.NonNull;
import android.util.Log;
import android.util.Pair;

import java.io.BufferedInputStream;
import java.io.ByteArrayInputStream;
import java.io.Closeable;
import java.io.DataInput;
import java.io.DataInputStream;
import java.io.EOFException;
import java.io.File;
import java.io.FileInputStream;
import java.io.FileNotFoundException;
import java.io.FileOutputStream;
import java.io.FilterOutputStream;
import java.io.IOException;
import java.io.InputStream;
import java.io.OutputStream;
import java.lang.annotation.Retention;
import java.lang.annotation.RetentionPolicy;
import java.nio.ByteBuffer;
import java.nio.ByteOrder;
import java.nio.charset.Charset;
import java.text.ParsePosition;
import java.text.SimpleDateFormat;
import java.util.Arrays;
import java.util.Date;
import java.util.HashMap;
import java.util.HashSet;
import java.util.List;
import java.util.Map;
import java.util.TimeZone;
import java.util.concurrent.TimeUnit;
import java.util.regex.Matcher;
import java.util.regex.Pattern;

/**
 * This is a class for reading and writing Exif tags in a JPEG file or a RAW image file.
 * <p>
 * Supported formats are: JPEG, DNG, CR2, NEF, NRW, ARW, RW2, ORF, PEF, SRW and RAF.
 * <p>
 * Attribute mutation is supported for JPEG image files.
 */
public class ExifInterface {
    private static final String TAG = "ExifInterface";
    private static final boolean DEBUG = false;

    // The Exif tag names. See JEITA CP-3451C specifications (Exif 2.3) Section 3-8.
    // A. Tags related to image data structure
    /**
     *  <p>The number of columns of image data, equal to the number of pixels per row. In JPEG
     *  compressed data, this tag shall not be used because a JPEG marker is used instead of it.</p>
     *
     *  <ul>
     *      <li>Tag = 256</li>
     *      <li>Type = Unsigned short or Unsigned long</li>
     *      <li>Count = 1</li>
     *      <li>Default = None</li>
     *  </ul>
     */
    public static final String TAG_IMAGE_WIDTH = "ImageWidth";
    /**
     *  <p>The number of rows of image data. In JPEG compressed data, this tag shall not be used
     *  because a JPEG marker is used instead of it.</p>
     *
     *  <ul>
     *      <li>Tag = 257</li>
     *      <li>Type = Unsigned short or Unsigned long</li>
     *      <li>Count = 1</li>
     *      <li>Default = None</li>
     *  </ul>
     */
    public static final String TAG_IMAGE_LENGTH = "ImageLength";
    /**
     *  <p>The number of bits per image component. In this standard each component of the image is
     *  8 bits, so the value for this tag is 8. See also {@link #TAG_SAMPLES_PER_PIXEL}. In JPEG
     *  compressed data, this tag shall not be used because a JPEG marker is used instead of it.</p>
     *
     *  <ul>
     *      <li>Tag = 258</li>
     *      <li>Type = Unsigned short</li>
     *      <li>Count = 3</li>
     *      <li>Default = {@link #BITS_PER_SAMPLE_RGB}</li>
     *  </ul>
     */
    public static final String TAG_BITS_PER_SAMPLE = "BitsPerSample";
    /**
     *  <p>The compression scheme used for the image data. When a primary image is JPEG compressed,
     *  this designation is not necessary. So, this tag shall not be recorded. When thumbnails use
     *  JPEG compression, this tag value is set to 6.</p>
     *
     *  <ul>
     *      <li>Tag = 259</li>
     *      <li>Type = Unsigned short</li>
     *      <li>Count = 1</li>
     *      <li>Default = None</li>
     *  </ul>
     *
     *  @see #DATA_UNCOMPRESSED
     *  @see #DATA_JPEG
     */
    public static final String TAG_COMPRESSION = "Compression";
    /**
     *  <p>The pixel composition. In JPEG compressed data, this tag shall not be used because a JPEG
     *  marker is used instead of it.</p>
     *
     *  <ul>
     *      <li>Tag = 262</li>
     *      <li>Type = SHORT</li>
     *      <li>Count = 1</li>
     *      <li>Default = None</li>
     *  </ul>
     *
     *  @see #PHOTOMETRIC_INTERPRETATION_RGB
     *  @see #PHOTOMETRIC_INTERPRETATION_YCBCR
     */
    public static final String TAG_PHOTOMETRIC_INTERPRETATION = "PhotometricInterpretation";
    /**
     *  <p>The image orientation viewed in terms of rows and columns.</p>
     *
     *  <ul>
     *      <li>Tag = 274</li>
     *      <li>Type = Unsigned short</li>
     *      <li>Count = 1</li>
     *      <li>Default = {@link #ORIENTATION_NORMAL}</li>
     *  </ul>
     *
     *  @see #ORIENTATION_UNDEFINED
     *  @see #ORIENTATION_NORMAL
     *  @see #ORIENTATION_FLIP_HORIZONTAL
     *  @see #ORIENTATION_ROTATE_180
     *  @see #ORIENTATION_FLIP_VERTICAL
     *  @see #ORIENTATION_TRANSPOSE
     *  @see #ORIENTATION_ROTATE_90
     *  @see #ORIENTATION_TRANSVERSE
     *  @see #ORIENTATION_ROTATE_270
     */
    public static final String TAG_ORIENTATION = "Orientation";
    /**
     *  <p>The number of components per pixel. Since this standard applies to RGB and YCbCr images,
     *  the value set for this tag is 3. In JPEG compressed data, this tag shall not be used because
     *  a JPEG marker is used instead of it.</p>
     *
     *  <ul>
     *      <li>Tag = 277</li>
     *      <li>Type = Unsigned short</li>
     *      <li>Count = 1</li>
     *      <li>Default = 3</li>
     *  </ul>
     */
    public static final String TAG_SAMPLES_PER_PIXEL = "SamplesPerPixel";
    /**
     *  <p>Indicates whether pixel components are recorded in chunky or planar format. In JPEG
     *  compressed data, this tag shall not be used because a JPEG marker is used instead of it.
     *  If this field does not exist, the TIFF default, {@link #FORMAT_CHUNKY}, is assumed.</p>
     *
     *  <ul>
     *      <li>Tag = 284</li>
     *      <li>Type = Unsigned short</li>
     *      <li>Count = 1</li>
     *  </ul>
     *
     *  @see #FORMAT_CHUNKY
     *  @see #FORMAT_PLANAR
     */
    public static final String TAG_PLANAR_CONFIGURATION = "PlanarConfiguration";
    /**
     *  <p>The sampling ratio of chrominance components in relation to the luminance component.
     *  In JPEG compressed data a JPEG marker is used instead of this tag. So, this tag shall not
     *  be recorded.</p>
     *
     *  <ul>
     *      <li>Tag = 530</li>
     *      <li>Type = Unsigned short</li>
     *      <li>Count = 2</li>
     *      <ul>
     *          <li>[2, 1] = YCbCr4:2:2</li>
     *          <li>[2, 2] = YCbCr4:2:0</li>
     *          <li>Other = reserved</li>
     *      </ul>
     *  </ul>
     */
    public static final String TAG_Y_CB_CR_SUB_SAMPLING = "YCbCrSubSampling";
    /**
     *  <p>The position of chrominance components in relation to the luminance component. This field
     *  is designated only for JPEG compressed data or uncompressed YCbCr data. The TIFF default is
     *  {@link #Y_CB_CR_POSITIONING_CENTERED}; but when Y:Cb:Cr = 4:2:2 it is recommended in this
     *  standard that {@link #Y_CB_CR_POSITIONING_CO_SITED} be used to record data, in order to
     *  improve the image quality when viewed on TV systems. When this field does not exist,
     *  the reader shall assume the TIFF default. In the case of Y:Cb:Cr = 4:2:0, the TIFF default
     *  ({@link #Y_CB_CR_POSITIONING_CENTERED}) is recommended. If the Exif/DCF reader does not
     *  have the capability of supporting both kinds of positioning, it shall follow the TIFF
     *  default regardless of the value in this field. It is preferable that readers can support
     *  both centered and co-sited positioning.</p>
     *
     *  <ul>
     *      <li>Tag = 531</li>
     *      <li>Type = Unsigned short</li>
     *      <li>Count = 1</li>
     *      <li>Default = {@link #Y_CB_CR_POSITIONING_CENTERED}</li>
     *  </ul>
     *
     *  @see #Y_CB_CR_POSITIONING_CENTERED
     *  @see #Y_CB_CR_POSITIONING_CO_SITED
     */
    public static final String TAG_Y_CB_CR_POSITIONING = "YCbCrPositioning";
    /**
     *  <p>The number of pixels per {@link #TAG_RESOLUTION_UNIT} in the {@link #TAG_IMAGE_WIDTH}
     *  direction. When the image resolution is unknown, 72 [dpi] shall be designated.</p>
     *
     *  <ul>
     *      <li>Tag = 282</li>
     *      <li>Type = Unsigned rational</li>
     *      <li>Count = 1</li>
     *      <li>Default = 72</li>
     *  </ul>
     *
     *  @see #TAG_Y_RESOLUTION
     *  @see #TAG_RESOLUTION_UNIT
     */
    public static final String TAG_X_RESOLUTION = "XResolution";
    /**
     *  <p>The number of pixels per {@link #TAG_RESOLUTION_UNIT} in the {@link #TAG_IMAGE_WIDTH}
     *  direction. The same value as {@link #TAG_X_RESOLUTION} shall be designated.</p>
     *
     *  <ul>
     *      <li>Tag = 283</li>
     *      <li>Type = Unsigned rational</li>
     *      <li>Count = 1</li>
     *      <li>Default = 72</li>
     *  </ul>
     *
     *  @see #TAG_X_RESOLUTION
     *  @see #TAG_RESOLUTION_UNIT
     */
    public static final String TAG_Y_RESOLUTION = "YResolution";
    /**
     *  <p>The unit for measuring {@link #TAG_X_RESOLUTION} and {@link #TAG_Y_RESOLUTION}. The same
     *  unit is used for both {@link #TAG_X_RESOLUTION} and {@link #TAG_Y_RESOLUTION}. If the image
     *  resolution is unknown, {@link #RESOLUTION_UNIT_INCHES} shall be designated.</p>
     *
     *  <ul>
     *      <li>Tag = 296</li>
     *      <li>Type = Unsigned short</li>
     *      <li>Count = 1</li>
     *      <li>Default = {@link #RESOLUTION_UNIT_INCHES}</li>
     *  </ul>
     *
     *  @see #RESOLUTION_UNIT_INCHES
     *  @see #RESOLUTION_UNIT_CENTIMETERS
     *  @see #TAG_X_RESOLUTION
     *  @see #TAG_Y_RESOLUTION
     */
    public static final String TAG_RESOLUTION_UNIT = "ResolutionUnit";

    // B. Tags related to recording offset
    /**
     *  <p>For each strip, the byte offset of that strip. It is recommended that this be selected
     *  so the number of strip bytes does not exceed 64 KBytes.In the case of JPEG compressed data,
     *  this designation is not necessary. So, this tag shall not be recorded.</p>
     *
     *  <ul>
     *      <li>Tag = 273</li>
     *      <li>Type = Unsigned short or Unsigned long</li>
     *      <li>Count = StripsPerImage (for {@link #FORMAT_CHUNKY})
     *               or {@link #TAG_SAMPLES_PER_PIXEL} * StripsPerImage
     *               (for {@link #FORMAT_PLANAR})</li>
     *      <li>Default = None</li>
     *  </ul>
     *
     *  <p>StripsPerImage = floor(({@link #TAG_IMAGE_LENGTH} + {@link #TAG_ROWS_PER_STRIP} - 1)
     *  / {@link #TAG_ROWS_PER_STRIP})</p>
     *
     *  @see #TAG_ROWS_PER_STRIP
     *  @see #TAG_STRIP_BYTE_COUNTS
     */
    public static final String TAG_STRIP_OFFSETS = "StripOffsets";
    /**
     *  <p>The number of rows per strip. This is the number of rows in the image of one strip when
     *  an image is divided into strips. In the case of JPEG compressed data, this designation is
     *  not necessary. So, this tag shall not be recorded.</p>
     *
     *  <ul>
     *      <li>Tag = 278</li>
     *      <li>Type = Unsigned short or Unsigned long</li>
     *      <li>Count = 1</li>
     *      <li>Default = None</li>
     *  </ul>
     *
     *  @see #TAG_STRIP_OFFSETS
     *  @see #TAG_STRIP_BYTE_COUNTS
     */
    public static final String TAG_ROWS_PER_STRIP = "RowsPerStrip";
    /**
     *  <p>The total number of bytes in each strip. In the case of JPEG compressed data, this
     *  designation is not necessary. So, this tag shall not be recorded.</p>
     *
     *  <ul>
     *      <li>Tag = 279</li>
     *      <li>Type = Unsigned short or Unsigned long</li>
     *      <li>Count = StripsPerImage (when using {@link #FORMAT_CHUNKY})
     *               or {@link #TAG_SAMPLES_PER_PIXEL} * StripsPerImage
     *               (when using {@link #FORMAT_PLANAR})</li>
     *      <li>Default = None</li>
     *  </ul>
     *
     *  <p>StripsPerImage = floor(({@link #TAG_IMAGE_LENGTH} + {@link #TAG_ROWS_PER_STRIP} - 1)
     *  / {@link #TAG_ROWS_PER_STRIP})</p>
     */
    public static final String TAG_STRIP_BYTE_COUNTS = "StripByteCounts";
    /**
     *  <p>The offset to the start byte (SOI) of JPEG compressed thumbnail data. This shall not be
     *  used for primary image JPEG data.</p>
     *
     *  <ul>
     *      <li>Tag = 513</li>
     *      <li>Type = Unsigned long</li>
     *      <li>Default = None</li>
     *  </ul>
     */
    public static final String TAG_JPEG_INTERCHANGE_FORMAT = "JPEGInterchangeFormat";
    /**
     *  <p>The number of bytes of JPEG compressed thumbnail data. This is not used for primary image
     *  JPEG data. JPEG thumbnails are not divided but are recorded as a continuous JPEG bitstream
     *  from SOI to EOI. APPn and COM markers should not be recorded. Compressed thumbnails shall be
     *  recorded in no more than 64 KBytes, including all other data to be recorded in APP1.</p>
     *
     *  <ul>
     *      <li>Tag = 514</li>
     *      <li>Type = Unsigned long</li>
     *      <li>Default = None</li>
     *  </ul>
     */
    public static final String TAG_JPEG_INTERCHANGE_FORMAT_LENGTH = "JPEGInterchangeFormatLength";

    // C. Tags related to Image Data Characteristics
    /**
     *  <p>A transfer function for the image, described in tabular style. Normally this tag need not
     *  be used, since color space is specified in {@link #TAG_COLOR_SPACE}.</p>
     *
     *  <ul>
     *      <li>Tag = 301</li>
     *      <li>Type = Unsigned short</li>
     *      <li>Count = 3 * 256</li>
     *      <li>Default = None</li>
     *  </ul>
     */
    public static final String TAG_TRANSFER_FUNCTION = "TransferFunction";
    /**
     *  <p>The chromaticity of the white point of the image. Normally this tag need not be used,
     *  since color space is specified in {@link #TAG_COLOR_SPACE}.</p>
     *
     *  <ul>
     *      <li>Tag = 318</li>
     *      <li>Type = Unsigned rational</li>
     *      <li>Count = 2</li>
     *      <li>Default = None</li>
     *  </ul>
     */
    public static final String TAG_WHITE_POINT = "WhitePoint";
    /**
     *  <p>The chromaticity of the three primary colors of the image. Normally this tag need not
     *  be used, since color space is specified in {@link #TAG_COLOR_SPACE}.</p>
     *
     *  <ul>
     *      <li>Tag = 319</li>
     *      <li>Type = Unsigned rational</li>
     *      <li>Count = 6</li>
     *      <li>Default = None</li>
     *  </ul>
     */
    public static final String TAG_PRIMARY_CHROMATICITIES = "PrimaryChromaticities";
    /**
     *  <p>The matrix coefficients for transformation from RGB to YCbCr image data. About
     *  the default value, please refer to JEITA CP-3451C Spec, Annex D.</p>
     *
     *  <ul>
     *      <li>Tag = 529</li>
     *      <li>Type = Unsigned rational</li>
     *      <li>Count = 3</li>
     *  </ul>
     */
    public static final String TAG_Y_CB_CR_COEFFICIENTS = "YCbCrCoefficients";
    /**
     *  <p>The reference black point value and reference white point value. No defaults are given
     *  in TIFF, but the values below are given as defaults here. The color space is declared in
     *  a color space information tag, with the default being the value that gives the optimal image
     *  characteristics Interoperability these conditions</p>
     *
     *  <ul>
     *      <li>Tag = 532</li>
     *      <li>Type = RATIONAL</li>
     *      <li>Count = 6</li>
     *      <li>Default = [0, 255, 0, 255, 0, 255] (when {@link #TAG_PHOTOMETRIC_INTERPRETATION}
     *                 is {@link #PHOTOMETRIC_INTERPRETATION_RGB})
     *                 or [0, 255, 0, 128, 0, 128] (when {@link #TAG_PHOTOMETRIC_INTERPRETATION}
     *                 is {@link #PHOTOMETRIC_INTERPRETATION_YCBCR})</li>
     *  </ul>
     */
    public static final String TAG_REFERENCE_BLACK_WHITE = "ReferenceBlackWhite";

    // D. Other tags
    /**
     *  <p>The date and time of image creation. In this standard it is the date and time the file
     *  was changed. The format is "YYYY:MM:DD HH:MM:SS" with time shown in 24-hour format, and
     *  the date and time separated by one blank character ({@code 0x20}). When the date and time
     *  are unknown, all the character spaces except colons (":") should be filled with blank
     *  characters, or else the Interoperability field should be filled with blank characters.
     *  The character string length is 20 Bytes including NULL for termination. When the field is
     *  left blank, it is treated as unknown.</p>
     *
     *  <ul>
     *      <li>Tag = 306</li>
     *      <li>Type = String</li>
     *      <li>Length = 19</li>
     *      <li>Default = None</li>
     *  </ul>
     */
    public static final String TAG_DATETIME = "DateTime";
    /**
     *  <p>An ASCII string giving the title of the image. It is possible to be added a comment
     *  such as "1988 company picnic" or the like. Two-byte character codes cannot be used. When
     *  a 2-byte code is necessary, {@link #TAG_USER_COMMENT} is to be used.</p>
     *
     *  <ul>
     *      <li>Tag = 270</li>
     *      <li>Type = String</li>
     *      <li>Default = None</li>
     *  </ul>
     */
    public static final String TAG_IMAGE_DESCRIPTION = "ImageDescription";
    /**
     *  <p>The manufacturer of the recording equipment. This is the manufacturer of the DSC,
     *  scanner, video digitizer or other equipment that generated the image. When the field is left
     *  blank, it is treated as unknown.</p>
     *
     *  <ul>
     *      <li>Tag = 271</li>
     *      <li>Type = String</li>
     *      <li>Default = None</li>
     *  </ul>
     */
    public static final String TAG_MAKE = "Make";
    /**
     *  <p>The model name or model number of the equipment. This is the model name of number of
     *  the DSC, scanner, video digitizer or other equipment that generated the image. When
     *  the field is left blank, it is treated as unknown.</p>
     *
     *  <ul>
     *      <li>Tag = 272</li>
     *      <li>Type = String</li>
     *      <li>Default = None</li>
     *  </ul>
     */
    public static final String TAG_MODEL = "Model";
    /**
     *  <p>This tag records the name and version of the software or firmware of the camera or image
     *  input device used to generate the image. The detailed format is not specified, but it is
     *  recommended that the example shown below be followed. When the field is left blank, it is
     *  treated as unknown.</p>
     *
     *  <p>Ex.) "Exif Software Version 1.00a".</p>
     *
     *  <ul>
     *      <li>Tag = 305</li>
     *      <li>Type = String</li>
     *      <li>Default = None</li>
     *  </ul>
     */
    public static final String TAG_SOFTWARE = "Software";
    /**
     *  <p>This tag records the name of the camera owner, photographer or image creator.
     *  The detailed format is not specified, but it is recommended that the information be written
     *  as in the example below for ease of Interoperability. When the field is left blank, it is
     *  treated as unknown.</p>
     *
     *  <p>Ex.) "Camera owner, John Smith; Photographer, Michael Brown; Image creator,
     *  Ken James"</p>
     *
     *  <ul>
     *      <li>Tag = 315</li>
     *      <li>Type = String</li>
     *      <li>Default = None</li>
     *  </ul>
     */
    public static final String TAG_ARTIST = "Artist";
    /**
     *  <p>Copyright information. In this standard the tag is used to indicate both the photographer
     *  and editor copyrights. It is the copyright notice of the person or organization claiming
     *  rights to the image. The Interoperability copyright statement including date and rights
     *  should be written in this field; e.g., "Copyright, John Smith, 19xx. All rights reserved."
     *  In this standard the field records both the photographer and editor copyrights, with each
     *  recorded in a separate part of the statement. When there is a clear distinction between
     *  the photographer and editor copyrights, these are to be written in the order of photographer
     *  followed by editor copyright, separated by NULL (in this case, since the statement also ends
     *  with a NULL, there are two NULL codes) (see example 1). When only the photographer copyright
     *  is given, it is terminated by one NULL code (see example 2). When only the editor copyright
     *  is given, the photographer copyright part consists of one space followed by a terminating
     *  NULL code, then the editor copyright is given (see example 3). When the field is left blank,
     *  it is treated as unknown.</p>
     *
     *  <p>Ex. 1) When both the photographer copyright and editor copyright are given.
     *  <ul><li>Photographer copyright + NULL + editor copyright + NULL</li></ul></p>
     *  <p>Ex. 2) When only the photographer copyright is given.
     *  <ul><li>Photographer copyright + NULL</li></ul></p>
     *  <p>Ex. 3) When only the editor copyright is given.
     *  <ul><li>Space ({@code 0x20}) + NULL + editor copyright + NULL</li></ul></p>
     *
     *  <ul>
     *      <li>Tag = 315</li>
     *      <li>Type = String</li>
     *      <li>Default = None</li>
     *  </ul>
     */
    public static final String TAG_COPYRIGHT = "Copyright";

    // Exif IFD Attribute Information
    // A. Tags related to version
    /**
     *  <p>The version of this standard supported. Nonexistence of this field is taken to mean
     *  nonconformance to the standard. In according with conformance to this standard, this tag
     *  shall be recorded like "0230” as 4-byte ASCII.</p>
     *
     *  <ul>
     *      <li>Tag = 36864</li>
     *      <li>Type = Undefined</li>
     *      <li>Length = 4</li>
     *      <li>Default = "0230"</li>
     *  </ul>
     */
    public static final String TAG_EXIF_VERSION = "ExifVersion";
    /**
     *  <p>The Flashpix format version supported by a FPXR file. If the FPXR function supports
     *  Flashpix format Ver. 1.0, this is indicated similarly to {@link #TAG_EXIF_VERSION} by
     *  recording "0100" as 4-byte ASCII.</p>
     *
     *  <ul>
     *      <li>Tag = 40960</li>
     *      <li>Type = Undefined</li>
     *      <li>Length = 4</li>
     *      <li>Default = "0100"</li>
     *  </ul>
     */
    public static final String TAG_FLASHPIX_VERSION = "FlashpixVersion";

    // B. Tags related to image data characteristics
    /**
     *  <p>The color space information tag is always recorded as the color space specifier.
     *  Normally {@link #COLOR_SPACE_S_RGB} is used to define the color space based on the PC
     *  monitor conditions and environment. If a color space other than {@link #COLOR_SPACE_S_RGB}
     *  is used, {@link #COLOR_SPACE_UNCALIBRATED} is set. Image data recorded as
     *  {@link #COLOR_SPACE_UNCALIBRATED} may be treated as {@link #COLOR_SPACE_S_RGB} when it is
     *  converted to Flashpix.</p>
     *
     *  <ul>
     *      <li>Tag = 40961</li>
     *      <li>Type = Unsigned short</li>
     *      <li>Count = 1</li>
     *  </ul>
     *
     *  @see #COLOR_SPACE_S_RGB
     *  @see #COLOR_SPACE_UNCALIBRATED
     */
    public static final String TAG_COLOR_SPACE = "ColorSpace";
    /**
     *  <p>Indicates the value of coefficient gamma. The formula of transfer function used for image
     *  reproduction is expressed as follows.</p>
     *
     *  <p>(Reproduced value) = (Input value) ^ gamma</p>
     *
     *  <p>Both reproduced value and input value indicate normalized value, whose minimum value is
     *  0 and maximum value is 1.</p>
     *
     *  <ul>
     *      <li>Tag = 42240</li>
     *      <li>Type = Unsigned rational</li>
     *      <li>Count = 1</li>
     *      <li>Default = None</li>
     *  </ul>
     */
    public static final String TAG_GAMMA = "Gamma";

    // C. Tags related to image configuration
    /**
     *  <p>Information specific to compressed data. When a compressed file is recorded, the valid
     *  width of the meaningful image shall be recorded in this tag, whether or not there is padding
     *  data or a restart marker. This tag shall not exist in an uncompressed file.</p>
     *
     *  <ul>
     *      <li>Tag = 40962</li>
     *      <li>Type = Unsigned short or Unsigned long</li>
     *      <li>Count = 1</li>
     *      <li>Default = None</li>
     *  </ul>
     */
    public static final String TAG_PIXEL_X_DIMENSION = "PixelXDimension";
    /**
     *  <p>Information specific to compressed data. When a compressed file is recorded, the valid
     *  height of the meaningful image shall be recorded in this tag, whether or not there is
     *  padding data or a restart marker. This tag shall not exist in an uncompressed file.
     *  Since data padding is unnecessary in the vertical direction, the number of lines recorded
     *  in this valid image height tag will in fact be the same as that recorded in the SOF.</p>
     *
     *  <ul>
     *      <li>Tag = 40963</li>
     *      <li>Type = Unsigned short or Unsigned long</li>
     *      <li>Count = 1</li>
     *  </ul>
     */
    public static final String TAG_PIXEL_Y_DIMENSION = "PixelYDimension";
    /**
     *  <p>Information specific to compressed data. The channels of each component are arranged
     *  in order from the 1st component to the 4th. For uncompressed data the data arrangement is
     *  given in the {@link #TAG_PHOTOMETRIC_INTERPRETATION}. However, since
     *  {@link #TAG_PHOTOMETRIC_INTERPRETATION} can only express the order of Y, Cb and Cr, this tag
     *  is provided for cases when compressed data uses components other than Y, Cb, and Cr and to
     *  enable support of other sequences.</p>
     *
     *  <ul>
     *      <li>Tag = 37121</li>
     *      <li>Type = Undefined</li>
     *      <li>Length = 4</li>
     *      <li>Default = 4 5 6 0 (if RGB uncompressed) or 1 2 3 0 (other cases)</li>
     *      <ul>
     *          <li>0 = does not exist</li>
     *          <li>1 = Y</li>
     *          <li>2 = Cb</li>
     *          <li>3 = Cr</li>
     *          <li>4 = R</li>
     *          <li>5 = G</li>
     *          <li>6 = B</li>
     *          <li>other = reserved</li>
     *      </ul>
     *  </ul>
     */
    public static final String TAG_COMPONENTS_CONFIGURATION = "ComponentsConfiguration";
    /**
     *  <p>Information specific to compressed data. The compression mode used for a compressed image
     *  is indicated in unit bits per pixel.</p>
     *
     *  <ul>
     *      <li>Tag = 37122</li>
     *      <li>Type = Unsigned rational</li>
     *      <li>Count = 1</li>
     *      <li>Default = None</li>
     *  </ul>
     */
    public static final String TAG_COMPRESSED_BITS_PER_PIXEL = "CompressedBitsPerPixel";

    // D. Tags related to user information
    /**
     *  <p>A tag for manufacturers of Exif/DCF writers to record any desired information.
     *  The contents are up to the manufacturer, but this tag shall not be used for any other than
     *  its intended purpose.</p>
     *
     *  <ul>
     *      <li>Tag = 37500</li>
     *      <li>Type = Undefined</li>
     *      <li>Default = None</li>
     *  </ul>
     */
    public static final String TAG_MAKER_NOTE = "MakerNote";
    /**
     *  <p>A tag for Exif users to write keywords or comments on the image besides those in
     *  {@link #TAG_IMAGE_DESCRIPTION}, and without the character code limitations of it.</p>
     *
     *  <ul>
     *      <li>Tag = 37510</li>
     *      <li>Type = Undefined</li>
     *      <li>Default = None</li>
     *  </ul>
     */
    public static final String TAG_USER_COMMENT = "UserComment";

    // E. Tags related to related file information
    /**
     *  <p>This tag is used to record the name of an audio file related to the image data. The only
     *  relational information recorded here is the Exif audio file name and extension (an ASCII
     *  string consisting of 8 characters + '.' + 3 characters). The path is not recorded.</p>
     *
     *  <p>When using this tag, audio files shall be recorded in conformance to the Exif audio
     *  format. Writers can also store the data such as Audio within APP2 as Flashpix extension
     *  stream data. Audio files shall be recorded in conformance to the Exif audio format.</p>
     *
     *  <ul>
     *      <li>Tag = 40964</li>
     *      <li>Type = String</li>
     *      <li>Length = 12</li>
     *      <li>Default = None</li>
     *  </ul>
     */
    public static final String TAG_RELATED_SOUND_FILE = "RelatedSoundFile";

    // F. Tags related to date and time
    /**
     *  <p>The date and time when the original image data was generated. For a DSC the date and time
     *  the picture was taken are recorded. The format is "YYYY:MM:DD HH:MM:SS" with time shown in
     *  24-hour format, and the date and time separated by one blank character ({@code 0x20}).
     *  When the date and time are unknown, all the character spaces except colons (":") should be
     *  filled with blank characters, or else the Interoperability field should be filled with blank
     *  characters. When the field is left blank, it is treated as unknown.</p>
     *
     *  <ul>
     *      <li>Tag = 36867</li>
     *      <li>Type = String</li>
     *      <li>Length = 19</li>
     *      <li>Default = None</li>
     *  </ul>
     */
    public static final String TAG_DATETIME_ORIGINAL = "DateTimeOriginal";
    /**
     *  <p>The date and time when the image was stored as digital data. If, for example, an image
     *  was captured by DSC and at the same time the file was recorded, then
     *  {@link #TAG_DATETIME_ORIGINAL} and this tag will have the same contents. The format is
     *  "YYYY:MM:DD HH:MM:SS" with time shown in 24-hour format, and the date and time separated by
     *  one blank character ({@code 0x20}). When the date and time are unknown, all the character
     *  spaces except colons (":")should be filled with blank characters, or else
     *  the Interoperability field should be filled with blank characters. When the field is left
     *  blank, it is treated as unknown.</p>
     *
     *  <ul>
     *      <li>Tag = 36868</li>
     *      <li>Type = String</li>
     *      <li>Length = 19</li>
     *      <li>Default = None</li>
     *  </ul>
     */
    public static final String TAG_DATETIME_DIGITIZED = "DateTimeDigitized";
    /**
     *  <p>A tag used to record fractions of seconds for {@link #TAG_DATETIME}.</p>
     *
     *  <ul>
     *      <li>Tag = 37520</li>
     *      <li>Type = String</li>
     *      <li>Default = None</li>
     *  </ul>
     */
    public static final String TAG_SUBSEC_TIME = "SubSecTime";
    /**
     *  <p>A tag used to record fractions of seconds for {@link #TAG_DATETIME_ORIGINAL}.</p>
     *
     *  <ul>
     *      <li>Tag = 37521</li>
     *      <li>Type = String</li>
     *      <li>Default = None</li>
     *  </ul>
     */
    public static final String TAG_SUBSEC_TIME_ORIGINAL = "SubSecTimeOriginal";
    /**
     *  <p>A tag used to record fractions of seconds for {@link #TAG_DATETIME_DIGITIZED}.</p>
     *
     *  <ul>
     *      <li>Tag = 37522</li>
     *      <li>Type = String</li>
     *      <li>Default = None</li>
     *  </ul>
     */
    public static final String TAG_SUBSEC_TIME_DIGITIZED = "SubSecTimeDigitized";

    // G. Tags related to picture-taking condition
    /**
     *  <p>Exposure time, given in seconds.</p>
     *
     *  <ul>
     *      <li>Tag = 33434</li>
     *      <li>Type = Unsigned rational</li>
     *      <li>Count = 1</li>
     *      <li>Default = None</li>
     *  </ul>
     */
    public static final String TAG_EXPOSURE_TIME = "ExposureTime";
    /**
     *  <p>The F number.</p>
     *
     *  <ul>
     *      <li>Tag = 33437</li>
     *      <li>Type = Unsigned rational</li>
     *      <li>Count = 1</li>
     *      <li>Default = None</li>
     *  </ul>
     */
    public static final String TAG_F_NUMBER = "FNumber";
    /**
     *  <p>TThe class of the program used by the camera to set exposure when the picture is taken.
     *  The tag values are as follows.</p>
     *
     *  <ul>
     *      <li>Tag = 34850</li>
     *      <li>Type = Unsigned short</li>
     *      <li>Count = 1</li>
     *      <li>Default = {@link #EXPOSURE_PROGRAM_NOT_DEFINED}</li>
     *  </ul>
     *
     *  @see #EXPOSURE_PROGRAM_NOT_DEFINED
     *  @see #EXPOSURE_PROGRAM_MANUAL
     *  @see #EXPOSURE_PROGRAM_NORMAL
     *  @see #EXPOSURE_PROGRAM_APERTURE_PRIORITY
     *  @see #EXPOSURE_PROGRAM_SHUTTER_PRIORITY
     *  @see #EXPOSURE_PROGRAM_CREATIVE
     *  @see #EXPOSURE_PROGRAM_ACTION
     *  @see #EXPOSURE_PROGRAM_PORTRAIT_MODE
     *  @see #EXPOSURE_PROGRAM_LANDSCAPE_MODE
     */
    public static final String TAG_EXPOSURE_PROGRAM = "ExposureProgram";
    /**
     *  <p>Indicates the spectral sensitivity of each channel of the camera used. The tag value is
     *  an ASCII string compatible with the standard developed by the ASTM Technical committee.</p>
     *
     *  <ul>
     *      <li>Tag = 34852</li>
     *      <li>Type = String</li>
     *      <li>Default = None</li>
     *  </ul>
     */
    public static final String TAG_SPECTRAL_SENSITIVITY = "SpectralSensitivity";
    /**
     *  @deprecated Use {@link #TAG_PHOTOGRAPHIC_SENSITIVITY} instead.
     *  @see #TAG_PHOTOGRAPHIC_SENSITIVITY
     */
    @Deprecated public static final String TAG_ISO_SPEED_RATINGS = "ISOSpeedRatings";
    /**
     *  <p>This tag indicates the sensitivity of the camera or input device when the image was shot.
     *  More specifically, it indicates one of the following values that are parameters defined in
     *  ISO 12232: standard output sensitivity (SOS), recommended exposure index (REI), or ISO
     *  speed. Accordingly, if a tag corresponding to a parameter that is designated by
     *  {@link #TAG_SENSITIVITY_TYPE} is recorded, the values of the tag and of this tag are
     *  the same. However, if the value is 65535 or higher, the value of this tag shall be 65535.
     *  When recording this tag, {@link #TAG_SENSITIVITY_TYPE} should also be recorded. In addition,
     *  while “Count = Any”, only 1 count should be used when recording this tag.</p>
     *
     *  <ul>
     *      <li>Tag = 34855</li>
     *      <li>Type = Unsigned short</li>
     *      <li>Count = Any</li>
     *      <li>Default = None</li>
     *  </ul>
     */
    public static final String TAG_PHOTOGRAPHIC_SENSITIVITY = "PhotographicSensitivity";
    /**
     *  <p>Indicates the Opto-Electric Conversion Function (OECF) specified in ISO 14524. OECF is
     *  the relationship between the camera optical input and the image values.</p>
     *
     *  <ul>
     *      <li>Tag = 34856</li>
     *      <li>Type = Undefined</li>
     *      <li>Default = None</li>
     *  </ul>
     */
    public static final String TAG_OECF = "OECF";
    /**
     *  <p>This tag indicates which one of the parameters of ISO12232 is
     *  {@link #TAG_PHOTOGRAPHIC_SENSITIVITY}. Although it is an optional tag, it should be recorded
     *  when {@link #TAG_PHOTOGRAPHIC_SENSITIVITY} is recorded.</p>
     *
     *  <ul>
     *      <li>Tag = 34864</li>
     *      <li>Type = Unsigned short</li>
     *      <li>Count = 1</li>
     *      <li>Default = None</li>
     *  </ul>
     *
     *  @see #SENSITIVITY_TYPE_UNKNOWN
     *  @see #SENSITIVITY_TYPE_SOS
     *  @see #SENSITIVITY_TYPE_REI
     *  @see #SENSITIVITY_TYPE_ISO_SPEED
     *  @see #SENSITIVITY_TYPE_SOS_AND_REI
     *  @see #SENSITIVITY_TYPE_SOS_AND_ISO
     *  @see #SENSITIVITY_TYPE_REI_AND_ISO
     *  @see #SENSITIVITY_TYPE_SOS_AND_REI_AND_ISO
     */
    public static final String TAG_SENSITIVITY_TYPE = "SensitivityType";
    /**
     *  <p>This tag indicates the standard output sensitivity value of a camera or input device
     *  defined in ISO 12232. When recording this tag, {@link #TAG_PHOTOGRAPHIC_SENSITIVITY} and
     *  {@link #TAG_SENSITIVITY_TYPE} shall also be recorded.</p>
     *
     *  <ul>
     *      <li>Tag = 34865</li>
     *      <li>Type = Unsigned long</li>
     *      <li>Count = 1</li>
     *      <li>Default = None</li>
     *  </ul>
     */
    public static final String TAG_STANDARD_OUTPUT_SENSITIVITY = "StandardOutputSensitivity";
    /**
     *  <p>This tag indicates the recommended exposure index value of a camera or input device
     *  defined in ISO 12232. When recording this tag, {@link #TAG_PHOTOGRAPHIC_SENSITIVITY} and
     *  {@link #TAG_SENSITIVITY_TYPE} shall also be recorded.</p>
     *
     *  <ul>
     *      <li>Tag = 34866</li>
     *      <li>Type = Unsigned long</li>
     *      <li>Count = 1</li>
     *      <li>Default = None</li>
     *  </ul>
     */
    public static final String TAG_RECOMMENDED_EXPOSURE_INDEX = "RecommendedExposureIndex";
    /**
     *  <p>This tag indicates the ISO speed value of a camera or input device that is defined in
     *  ISO 12232. When recording this tag, {@link #TAG_PHOTOGRAPHIC_SENSITIVITY} and
     *  {@link #TAG_SENSITIVITY_TYPE} shall also be recorded.</p>
     *
     *  <ul>
     *      <li>Tag = 34867</li>
     *      <li>Type = Unsigned long</li>
     *      <li>Count = 1</li>
     *      <li>Default = None</li>
     *  </ul>
     */
    public static final String TAG_ISO_SPEED = "ISOSpeed";
    /**
     *  <p>This tag indicates the ISO speed latitude yyy value of a camera or input device that is
     *  defined in ISO 12232. However, this tag shall not be recorded without {@link #TAG_ISO_SPEED}
     *  and {@link #TAG_ISO_SPEED_LATITUDE_ZZZ}.</p>
     *
     *  <ul>
     *      <li>Tag = 34868</li>
     *      <li>Type = Unsigned long</li>
     *      <li>Count = 1</li>
     *      <li>Default = None</li>
     *  </ul>
     */
    public static final String TAG_ISO_SPEED_LATITUDE_YYY = "ISOSpeedLatitudeyyy";
    /**
     *  <p>This tag indicates the ISO speed latitude zzz value of a camera or input device that is
     *  defined in ISO 12232. However, this tag shall not be recorded without {@link #TAG_ISO_SPEED}
     *  and {@link #TAG_ISO_SPEED_LATITUDE_YYY}.</p>
     *
     *  <ul>
     *      <li>Tag = 34869</li>
     *      <li>Type = Unsigned long</li>
     *      <li>Count = 1</li>
     *      <li>Default = None</li>
     *  </ul>
     */
    public static final String TAG_ISO_SPEED_LATITUDE_ZZZ = "ISOSpeedLatitudezzz";
    /**
     *  <p>Shutter speed. The unit is the APEX setting.</p>
     *
     *  <ul>
     *      <li>Tag = 37377</li>
     *      <li>Type = Signed rational</li>
     *      <li>Count = 1</li>
     *      <li>Default = None</li>
     *  </ul>
     */
    public static final String TAG_SHUTTER_SPEED_VALUE = "ShutterSpeedValue";
    /**
     *  <p>The lens aperture. The unit is the APEX value.</p>
     *
     *  <ul>
     *      <li>Tag = 37378</li>
     *      <li>Type = Unsigned rational</li>
     *      <li>Count = 1</li>
     *      <li>Default = None</li>
     *  </ul>
     */
    public static final String TAG_APERTURE_VALUE = "ApertureValue";
    /**
     *  <p>The value of brightness. The unit is the APEX value. Ordinarily it is given in the range
     *  of -99.99 to 99.99. Note that if the numerator of the recorded value is 0xFFFFFFFF,
     *  Unknown shall be indicated.</p>
     *
     *  <ul>
     *      <li>Tag = 37379</li>
     *      <li>Type = Signed rational</li>
     *      <li>Count = 1</li>
     *      <li>Default = None</li>
     *  </ul>
     */
    public static final String TAG_BRIGHTNESS_VALUE = "BrightnessValue";
    /**
     *  <p>The exposure bias. The unit is the APEX value. Ordinarily it is given in the range of
     *  -99.99 to 99.99.</p>
     *
     *  <ul>
     *      <li>Tag = 37380</li>
     *      <li>Type = Signed rational</li>
     *      <li>Count = 1</li>
     *      <li>Default = None</li>
     *  </ul>
     */
    public static final String TAG_EXPOSURE_BIAS_VALUE = "ExposureBiasValue";
    /**
     *  <p>The smallest F number of the lens. The unit is the APEX value. Ordinarily it is given
     *  in the range of 00.00 to 99.99, but it is not limited to this range.</p>
     *
     *  <ul>
     *      <li>Tag = 37381</li>
     *      <li>Type = Unsigned rational</li>
     *      <li>Count = 1</li>
     *      <li>Default = None</li>
     *  </ul>
     */
    public static final String TAG_MAX_APERTURE_VALUE = "MaxApertureValue";
    /**
     *  <p>The distance to the subject, given in meters. Note that if the numerator of the recorded
     *  value is 0xFFFFFFFF, Infinity shall be indicated; and if the numerator is 0, Distance
     *  unknown shall be indicated.</p>
     *
     *  <ul>
     *      <li>Tag = 37382</li>
     *      <li>Type = Unsigned rational</li>
     *      <li>Count = 1</li>
     *      <li>Default = None</li>
     *  </ul>
     */
    public static final String TAG_SUBJECT_DISTANCE = "SubjectDistance";
    /**
     *  <p>The metering mode.</p>
     *
     *  <ul>
     *      <li>Tag = 37383</li>
     *      <li>Type = Unsigned short</li>
     *      <li>Count = 1</li>
     *      <li>Default = {@link #METERING_MODE_UNKNOWN}</li>
     *  </ul>
     *
     *  @see #METERING_MODE_UNKNOWN
     *  @see #METERING_MODE_AVERAGE
     *  @see #METERING_MODE_CENTER_WEIGHT_AVERAGE
     *  @see #METERING_MODE_SPOT
     *  @see #METERING_MODE_MULTI_SPOT
     *  @see #METERING_MODE_PATTERN
     *  @see #METERING_MODE_PARTIAL
     *  @see #METERING_MODE_OTHER
     */
    public static final String TAG_METERING_MODE = "MeteringMode";
    /**
     *  <p>The kind of light source.</p>
     *
     *  <ul>
     *      <li>Tag = 37384</li>
     *      <li>Type = Unsigned short</li>
     *      <li>Count = 1</li>
     *      <li>Default = {@link #LIGHT_SOURCE_UNKNOWN}</li>
     *  </ul>
     *
     *  @see #LIGHT_SOURCE_UNKNOWN
     *  @see #LIGHT_SOURCE_DAYLIGHT
     *  @see #LIGHT_SOURCE_FLUORESCENT
     *  @see #LIGHT_SOURCE_TUNGSTEN
     *  @see #LIGHT_SOURCE_FLASH
     *  @see #LIGHT_SOURCE_FINE_WEATHER
     *  @see #LIGHT_SOURCE_CLOUDY_WEATHER
     *  @see #LIGHT_SOURCE_SHADE
     *  @see #LIGHT_SOURCE_DAYLIGHT_FLUORESCENT
     *  @see #LIGHT_SOURCE_DAY_WHITE_FLUORESCENT
     *  @see #LIGHT_SOURCE_COOL_WHITE_FLUORESCENT
     *  @see #LIGHT_SOURCE_WHITE_FLUORESCENT
     *  @see #LIGHT_SOURCE_WARM_WHITE_FLUORESCENT
     *  @see #LIGHT_SOURCE_STANDARD_LIGHT_A
     *  @see #LIGHT_SOURCE_STANDARD_LIGHT_B
     *  @see #LIGHT_SOURCE_STANDARD_LIGHT_C
     *  @see #LIGHT_SOURCE_D55
     *  @see #LIGHT_SOURCE_D65
     *  @see #LIGHT_SOURCE_D75
     *  @see #LIGHT_SOURCE_D50
     *  @see #LIGHT_SOURCE_ISO_STUDIO_TUNGSTEN
     *  @see #LIGHT_SOURCE_OTHER
     */
    public static final String TAG_LIGHT_SOURCE = "LightSource";
    /**
     *  <p>This tag indicates the status of flash when the image was shot. Bit 0 indicates the flash
     *  firing status, bits 1 and 2 indicate the flash return status, bits 3 and 4 indicate
     *  the flash mode, bit 5 indicates whether the flash function is present, and bit 6 indicates
     *  "red eye" mode.</p>
     *
     *  <ul>
     *      <li>Tag = 37385</li>
     *      <li>Type = Unsigned short</li>
     *      <li>Count = 1</li>
     *  </ul>
     *
     *  @see #FLAG_FLASH_FIRED
     *  @see #FLAG_FLASH_RETURN_LIGHT_NOT_DETECTED
     *  @see #FLAG_FLASH_RETURN_LIGHT_DETECTED
     *  @see #FLAG_FLASH_MODE_COMPULSORY_FIRING
     *  @see #FLAG_FLASH_MODE_COMPULSORY_SUPPRESSION
     *  @see #FLAG_FLASH_MODE_AUTO
     *  @see #FLAG_FLASH_NO_FLASH_FUNCTION
     *  @see #FLAG_FLASH_RED_EYE_SUPPORTED
     */
    public static final String TAG_FLASH = "Flash";
    /**
     *  <p>This tag indicates the location and area of the main subject in the overall scene.</p>
     *
     *  <ul>
     *      <li>Tag = 37396</li>
     *      <li>Type = Unsigned short</li>
     *      <li>Count = 2 or 3 or 4</li>
     *      <li>Default = None</li>
     *  </ul>
     *
     *  <p>The subject location and area are defined by Count values as follows.</p>
     *
     *  <ul>
     *      <li>Count = 2 Indicates the location of the main subject as coordinates. The first value
     *                    is the X coordinate and the second is the Y coordinate.</li>
     *      <li>Count = 3 The area of the main subject is given as a circle. The circular area is
     *                    expressed as center coordinates and diameter. The first value is
     *                    the center X coordinate, the second is the center Y coordinate, and
     *                    the third is the diameter.</li>
     *      <li>Count = 4 The area of the main subject is given as a rectangle. The rectangular
     *                    area is expressed as center coordinates and area dimensions. The first
     *                    value is the center X coordinate, the second is the center Y coordinate,
     *                    the third is the width of the area, and the fourth is the height of
     *                    the area.</li>
     *  </ul>
     *
     *  <p>Note that the coordinate values, width, and height are expressed in relation to the upper
     *  left as origin, prior to rotation processing as per {@link #TAG_ORIENTATION}.</p>
     */
    public static final String TAG_SUBJECT_AREA = "SubjectArea";
    /**
     *  <p>The actual focal length of the lens, in mm. Conversion is not made to the focal length
     *  of a 35mm film camera.</p>
     *
     *  <ul>
     *      <li>Tag = 37386</li>
     *      <li>Type = Unsigned rational</li>
     *      <li>Count = 1</li>
     *      <li>Default = None</li>
     *  </ul>
     */
    public static final String TAG_FOCAL_LENGTH = "FocalLength";
    /**
     *  <p>Indicates the strobe energy at the time the image is captured, as measured in Beam Candle
     *  Power Seconds (BCPS).</p>
     *
     *  <ul>
     *      <li>Tag = 41483</li>
     *      <li>Type = Unsigned rational</li>
     *      <li>Count = 1</li>
     *      <li>Default = None</li>
     *  </ul>
     */
    public static final String TAG_FLASH_ENERGY = "FlashEnergy";
    /**
     *  <p>This tag records the camera or input device spatial frequency table and SFR values in
     *  the direction of image width, image height, and diagonal direction, as specified in
     *  ISO 12233.</p>
     *
     *  <ul>
     *      <li>Tag = 41484</li>
     *      <li>Type = Undefined</li>
     *      <li>Default = None</li>
     *  </ul>
     */
    public static final String TAG_SPATIAL_FREQUENCY_RESPONSE = "SpatialFrequencyResponse";
    /**
     *  <p>Indicates the number of pixels in the image width (X) direction per
     *  {@link #TAG_FOCAL_PLANE_RESOLUTION_UNIT} on the camera focal plane.</p>
     *
     *  <ul>
     *      <li>Tag = 41486</li>
     *      <li>Type = Unsigned rational</li>
     *      <li>Count = 1</li>
     *      <li>Default = None</li>
     *  </ul>
     */
    public static final String TAG_FOCAL_PLANE_X_RESOLUTION = "FocalPlaneXResolution";
    /**
     *  <p>Indicates the number of pixels in the image height (Y) direction per
     *  {@link #TAG_FOCAL_PLANE_RESOLUTION_UNIT} on the camera focal plane.</p>
     *
     *  <ul>
     *      <li>Tag = 41487</li>
     *      <li>Type = Unsigned rational</li>
     *      <li>Count = 1</li>
     *      <li>Default = None</li>
     *  </ul>
     */
    public static final String TAG_FOCAL_PLANE_Y_RESOLUTION = "FocalPlaneYResolution";
    /**
     *  <p>Indicates the unit for measuring {@link #TAG_FOCAL_PLANE_X_RESOLUTION} and
     *  {@link #TAG_FOCAL_PLANE_Y_RESOLUTION}. This value is the same as
     *  {@link #TAG_RESOLUTION_UNIT}.</p>
     *
     *  <ul>
     *      <li>Tag = 41488</li>
     *      <li>Type = Unsigned short</li>
     *      <li>Count = 1</li>
     *      <li>Default = {@link #RESOLUTION_UNIT_INCHES}</li>
     *  </ul>
     *
     *  @see #TAG_RESOLUTION_UNIT
     *  @see #RESOLUTION_UNIT_INCHES
     *  @see #RESOLUTION_UNIT_CENTIMETERS
     */
    public static final String TAG_FOCAL_PLANE_RESOLUTION_UNIT = "FocalPlaneResolutionUnit";
    /**
     *  <p>Indicates the location of the main subject in the scene. The value of this tag represents
     *  the pixel at the center of the main subject relative to the left edge, prior to rotation
     *  processing as per {@link #TAG_ORIENTATION}. The first value indicates the X column number
     *  and second indicates the Y row number. When a camera records the main subject location,
     *  it is recommended that {@link #TAG_SUBJECT_AREA} be used instead of this tag.</p>
     *
     *  <ul>
     *      <li>Tag = 41492</li>
     *      <li>Type = Unsigned short</li>
     *      <li>Count = 2</li>
     *      <li>Default = None</li>
     *  </ul>
     */
    public static final String TAG_SUBJECT_LOCATION = "SubjectLocation";
    /**
     *  <p>Indicates the exposure index selected on the camera or input device at the time the image
     *  is captured.</p>
     *
     *  <ul>
     *      <li>Tag = 41493</li>
     *      <li>Type = Unsigned rational</li>
     *      <li>Count = 1</li>
     *      <li>Default = None</li>
     *  </ul>
     */
    public static final String TAG_EXPOSURE_INDEX = "ExposureIndex";
    /**
     *  <p>Indicates the image sensor type on the camera or input device.</p>
     *
     *  <ul>
     *      <li>Tag = 41495</li>
     *      <li>Type = Unsigned short</li>
     *      <li>Count = 1</li>
     *      <li>Default = None</li>
     *  </ul>
     *
     *  @see #SENSOR_TYPE_NOT_DEFINED
     *  @see #SENSOR_TYPE_ONE_CHIP
     *  @see #SENSOR_TYPE_TWO_CHIP
     *  @see #SENSOR_TYPE_THREE_CHIP
     *  @see #SENSOR_TYPE_COLOR_SEQUENTIAL
     *  @see #SENSOR_TYPE_TRILINEAR
     *  @see #SENSOR_TYPE_COLOR_SEQUENTIAL_LINEAR
     */
    public static final String TAG_SENSING_METHOD = "SensingMethod";
    /**
     *  <p>Indicates the image source. If a DSC recorded the image, this tag value always shall
     *  be set to {@link #FILE_SOURCE_DSC}.</p>
     *
     *  <ul>
     *      <li>Tag = 41728</li>
     *      <li>Type = Undefined</li>
     *      <li>Length = 1</li>
     *      <li>Default = {@link #FILE_SOURCE_DSC}</li>
     *  </ul>
     *
     *  @see #FILE_SOURCE_OTHER
     *  @see #FILE_SOURCE_TRANSPARENT_SCANNER
     *  @see #FILE_SOURCE_REFLEX_SCANNER
     *  @see #FILE_SOURCE_DSC
     */
    public static final String TAG_FILE_SOURCE = "FileSource";
    /**
     *  <p>Indicates the type of scene. If a DSC recorded the image, this tag value shall always
     *  be set to {@link #SCENE_TYPE_DIRECTLY_PHOTOGRAPHED}.</p>
     *
     *  <ul>
     *      <li>Tag = 41729</li>
     *      <li>Type = Undefined</li>
     *      <li>Length = 1</li>
     *      <li>Default = 1</li>
     *  </ul>
     *
     *  @see #SCENE_TYPE_DIRECTLY_PHOTOGRAPHED
     */
    public static final String TAG_SCENE_TYPE = "SceneType";
    /**
     *  <p>Indicates the color filter array (CFA) geometric pattern of the image sensor when
     *  a one-chip color area sensor is used. It does not apply to all sensing methods.</p>
     *
     *  <ul>
     *      <li>Tag = 41730</li>
     *      <li>Type = Undefined</li>
     *      <li>Default = None</li>
     *  </ul>
     *
     *  @see #TAG_SENSING_METHOD
     *  @see #SENSOR_TYPE_ONE_CHIP
     */
    public static final String TAG_CFA_PATTERN = "CFAPattern";
    /**
     *  <p>This tag indicates the use of special processing on image data, such as rendering geared
     *  to output. When special processing is performed, the Exif/DCF reader is expected to disable
     *  or minimize any further processing.</p>
     *
     *  <ul>
     *      <li>Tag = 41985</li>
     *      <li>Type = Unsigned short</li>
     *      <li>Count = 1</li>
     *      <li>Default = {@link #RENDERED_PROCESS_NORMAL}</li>
     *  </ul>
     *
     *  @see #RENDERED_PROCESS_NORMAL
     *  @see #RENDERED_PROCESS_CUSTOM
     */
    public static final String TAG_CUSTOM_RENDERED = "CustomRendered";
    /**
     *  <p>This tag indicates the exposure mode set when the image was shot.
     *  In {@link #EXPOSURE_MODE_AUTO_BRACKET}, the camera shoots a series of frames of the same
     *  scene at different exposure settings.</p>
     *
     *  <ul>
     *      <li>Tag = 41986</li>
     *      <li>Type = Unsigned short</li>
     *      <li>Count = 1</li>
     *      <li>Default = None</li>
     *  </ul>
     *
     *  @see #EXPOSURE_MODE_AUTO
     *  @see #EXPOSURE_MODE_MANUAL
     *  @see #EXPOSURE_MODE_AUTO_BRACKET
     */
    public static final String TAG_EXPOSURE_MODE = "ExposureMode";
    /**
     *  <p>This tag indicates the white balance mode set when the image was shot.</p>
     *
     *  <ul>
     *      <li>Tag = 41987</li>
     *      <li>Type = Unsigned short</li>
     *      <li>Count = 1</li>
     *      <li>Default = None</li>
     *  </ul>
     *
     *  @see #WHITEBALANCE_AUTO
     *  @see #WHITEBALANCE_MANUAL
     */
    public static final String TAG_WHITE_BALANCE = "WhiteBalance";
    /**
     *  <p>This tag indicates the digital zoom ratio when the image was shot. If the numerator of
     *  the recorded value is 0, this indicates that digital zoom was not used.</p>
     *
     *  <ul>
     *      <li>Tag = 41988</li>
     *      <li>Type = Unsigned rational</li>
     *      <li>Count = 1</li>
     *      <li>Default = None</li>
     *  </ul>
     */
    public static final String TAG_DIGITAL_ZOOM_RATIO = "DigitalZoomRatio";
    /**
     *  <p>This tag indicates the equivalent focal length assuming a 35mm film camera, in mm.
     *  A value of 0 means the focal length is unknown. Note that this tag differs from
     *  {@link #TAG_FOCAL_LENGTH}.</p>
     *
     *  <ul>
     *      <li>Tag = 41989</li>
     *      <li>Type = Unsigned short</li>
     *      <li>Count = 1</li>
     *      <li>Default = None</li>
     *  </ul>
     */
    public static final String TAG_FOCAL_LENGTH_IN_35MM_FILM = "FocalLengthIn35mmFilm";
    /**
     *  <p>This tag indicates the type of scene that was shot. It may also be used to record
     *  the mode in which the image was shot. Note that this differs from
     *  {@link #TAG_SCENE_TYPE}.</p>
     *
     *  <ul>
     *      <li>Tag = 41990</li>
     *      <li>Type = Unsigned short</li>
     *      <li>Count = 1</li>
     *      <li>Default = 0</li>
     *  </ul>
     *
     *  @see #SCENE_CAPTURE_TYPE_STANDARD
     *  @see #SCENE_CAPTURE_TYPE_LANDSCAPE
     *  @see #SCENE_CAPTURE_TYPE_PORTRAIT
     *  @see #SCENE_CAPTURE_TYPE_NIGHT
     */
    public static final String TAG_SCENE_CAPTURE_TYPE = "SceneCaptureType";
    /**
     *  <p>This tag indicates the degree of overall image gain adjustment.</p>
     *
     *  <ul>
     *      <li>Tag = 41991</li>
     *      <li>Type = Unsigned short</li>
     *      <li>Count = 1</li>
     *      <li>Default = None</li>
     *  </ul>
     *
     *  @see #GAIN_CONTROL_NONE
     *  @see #GAIN_CONTROL_LOW_GAIN_UP
     *  @see #GAIN_CONTROL_HIGH_GAIN_UP
     *  @see #GAIN_CONTROL_LOW_GAIN_DOWN
     *  @see #GAIN_CONTROL_HIGH_GAIN_DOWN
     */
    public static final String TAG_GAIN_CONTROL = "GainControl";
    /**
     *  <p>This tag indicates the direction of contrast processing applied by the camera when
     *  the image was shot.</p>
     *
     *  <ul>
     *      <li>Tag = 41992</li>
     *      <li>Type = Unsigned short</li>
     *      <li>Count = 1</li>
     *      <li>Default = {@link #CONTRAST_NORMAL}</li>
     *  </ul>
     *
     *  @see #CONTRAST_NORMAL
     *  @see #CONTRAST_SOFT
     *  @see #CONTRAST_HARD
     */
    public static final String TAG_CONTRAST = "Contrast";
    /**
     *  <p>This tag indicates the direction of saturation processing applied by the camera when
     *  the image was shot.</p>
     *
     *  <ul>
     *      <li>Tag = 41993</li>
     *      <li>Type = Unsigned short</li>
     *      <li>Count = 1</li>
     *      <li>Default = {@link #SATURATION_NORMAL}</li>
     *  </ul>
     *
     *  @see #SATURATION_NORMAL
     *  @see #SATURATION_LOW
     *  @see #SATURATION_HIGH
     */
    public static final String TAG_SATURATION = "Saturation";
    /**
     *  <p>This tag indicates the direction of sharpness processing applied by the camera when
     *  the image was shot.</p>
     *
     *  <ul>
     *      <li>Tag = 41994</li>
     *      <li>Type = Unsigned short</li>
     *      <li>Count = 1</li>
     *      <li>Default = {@link #SHARPNESS_NORMAL}</li>
     *  </ul>
     *
     *  @see #SHARPNESS_NORMAL
     *  @see #SHARPNESS_SOFT
     *  @see #SHARPNESS_HARD
     */
    public static final String TAG_SHARPNESS = "Sharpness";
    /**
     *  <p>This tag indicates information on the picture-taking conditions of a particular camera
     *  model. The tag is used only to indicate the picture-taking conditions in the Exif/DCF
     *  reader.</p>
     *
     *  <ul>
     *      <li>Tag = 41995</li>
     *      <li>Type = Undefined</li>
     *      <li>Default = None</li>
     *  </ul>
     */
    public static final String TAG_DEVICE_SETTING_DESCRIPTION = "DeviceSettingDescription";
    /**
     *  <p>This tag indicates the distance to the subject.</p>
     *
     *  <ul>
     *      <li>Tag = 41996</li>
     *      <li>Type = Unsigned short</li>
     *      <li>Count = 1</li>
     *      <li>Default = None</li>
     *  </ul>
     *
     *  @see #SUBJECT_DISTANCE_RANGE_UNKNOWN
     *  @see #SUBJECT_DISTANCE_RANGE_MACRO
     *  @see #SUBJECT_DISTANCE_RANGE_CLOSE_VIEW
     *  @see #SUBJECT_DISTANCE_RANGE_DISTANT_VIEW
     */
    public static final String TAG_SUBJECT_DISTANCE_RANGE = "SubjectDistanceRange";

    // H. Other tags
    /**
     *  <p>This tag indicates an identifier assigned uniquely to each image. It is recorded as
     *  an ASCII string equivalent to hexadecimal notation and 128-bit fixed length.</p>
     *
     *  <ul>
     *      <li>Tag = 42016</li>
     *      <li>Type = String</li>
     *      <li>Length = 32</li>
     *      <li>Default = None</li>
     *  </ul>
     */
    public static final String TAG_IMAGE_UNIQUE_ID = "ImageUniqueID";
    /**
     *  <p>This tag records the owner of a camera used in photography as an ASCII string.</p>
     *
     *  <ul>
     *      <li>Tag = 42032</li>
     *      <li>Type = String</li>
     *      <li>Default = None</li>
     *  </ul>
     */
    public static final String TAG_CAMARA_OWNER_NAME = "CameraOwnerName";
    /**
     *  <p>This tag records the serial number of the body of the camera that was used in photography
     *  as an ASCII string.</p>
     *
     *  <ul>
     *      <li>Tag = 42033</li>
     *      <li>Type = String</li>
     *      <li>Default = None</li>
     *  </ul>
     */
    public static final String TAG_BODY_SERIAL_NUMBER = "BodySerialNumber";
    /**
     *  <p>This tag notes minimum focal length, maximum focal length, minimum F number in the
     *  minimum focal length, and minimum F number in the maximum focal length, which are
     *  specification information for the lens that was used in photography. When the minimum
     *  F number is unknown, the notation is 0/0.</p>
     *
     *  <ul>
     *      <li>Tag = 42034</li>
     *      <li>Type = Unsigned rational</li>
     *      <li>Count = 4</li>
     *      <li>Default = None</li>
     *      <ul>
     *          <li>Value 1 := Minimum focal length (unit: mm)</li>
     *          <li>Value 2 : = Maximum focal length (unit: mm)</li>
     *          <li>Value 3 : = Minimum F number in the minimum focal length</li>
     *          <li>Value 4 : = Minimum F number in the maximum focal length</li>
     *      </ul>
     *  </ul>
     */
    public static final String TAG_LENS_SPECIFICATION = "LensSpecification";
    /**
     *  <p>This tag records the lens manufacturer as an ASCII string.</p>
     *
     *  <ul>
     *      <li>Tag = 42035</li>
     *      <li>Type = String</li>
     *      <li>Default = None</li>
     *  </ul>
     */
    public static final String TAG_LENS_MAKE = "LensMake";
    /**
     *  <p>This tag records the lens’s model name and model number as an ASCII string.</p>
     *
     *  <ul>
     *      <li>Tag = 42036</li>
     *      <li>Type = String</li>
     *      <li>Default = None</li>
     *  </ul>
     */
    public static final String TAG_LENS_MODEL = "LensModel";
    /**
     *  <p>This tag records the serial number of the interchangeable lens that was used in
     *  photography as an ASCII string.</p>
     *
     *  <ul>
     *      <li>Tag = 42037</li>
     *      <li>Type = String</li>
     *      <li>Default = None</li>
     *  </ul>
     */
    public static final String TAG_LENS_SERIAL_NUMBER = "LensSerialNumber";

    // GPS Attribute Information
    /**
     *  <p>Indicates the version of GPS Info IFD. The version is given as 2.3.0.0. This tag is
     *  mandatory when GPS-related tags are present. Note that this tag is written as a different
     *  byte than {@link #TAG_EXIF_VERSION}.</p>
     *
     *  <ul>
     *      <li>Tag = 0</li>
     *      <li>Type = Byte</li>
     *      <li>Count = 4</li>
     *      <li>Default = 2.3.0.0</li>
     *      <ul>
     *          <li>2300 = Version 2.3</li>
     *          <li>Other = reserved</li>
     *      </ul>
     *  </ul>
     */
    public static final String TAG_GPS_VERSION_ID = "GPSVersionID";
    /**
     *  <p>Indicates whether the latitude is north or south latitude.</p>
     *
     *  <ul>
     *      <li>Tag = 1</li>
     *      <li>Type = String</li>
     *      <li>Length = 1</li>
     *      <li>Default = None</li>
     *  </ul>
     *
     *  @see #LATITUDE_NORTH
     *  @see #LATITUDE_SOUTH
     */
    public static final String TAG_GPS_LATITUDE_REF = "GPSLatitudeRef";
    /**
     *  <p>Indicates the latitude. The latitude is expressed as three RATIONAL values giving
     *  the degrees, minutes, and seconds, respectively. If latitude is expressed as degrees,
     *  minutes and seconds, a typical format would be dd/1,mm/1,ss/1. When degrees and minutes are
     *  used and, for example, fractions of minutes are given up to two decimal places, the format
     *  would be dd/1,mmmm/100,0/1.</p>
     *
     *  <ul>
     *      <li>Tag = 2</li>
     *      <li>Type = Unsigned rational</li>
     *      <li>Count = 3</li>
     *      <li>Default = None</li>
     *  </ul>
     */
    public static final String TAG_GPS_LATITUDE = "GPSLatitude";
    /**
     *  <p>Indicates whether the longitude is east or west longitude.</p>
     *
     *  <ul>
     *      <li>Tag = 3</li>
     *      <li>Type = String</li>
     *      <li>Length = 1</li>
     *      <li>Default = None</li>
     *  </ul>
     *
     *  @see #LONGITUDE_EAST
     *  @see #LONGITUDE_WEST
     */
    public static final String TAG_GPS_LONGITUDE_REF = "GPSLongitudeRef";
    /**
     *  <p>Indicates the longitude. The longitude is expressed as three RATIONAL values giving
     *  the degrees, minutes, and seconds, respectively. If longitude is expressed as degrees,
     *  minutes and seconds, a typical format would be ddd/1,mm/1,ss/1. When degrees and minutes
     *  are used and, for example, fractions of minutes are given up to two decimal places,
     *  the format would be ddd/1,mmmm/100,0/1.</p>
     *
     *  <ul>
     *      <li>Tag = 4</li>
     *      <li>Type = Unsigned rational</li>
     *      <li>Count = 3</li>
     *      <li>Default = None</li>
     *  </ul>
     */
    public static final String TAG_GPS_LONGITUDE = "GPSLongitude";
    /**
     *  <p>Indicates the altitude used as the reference altitude. If the reference is sea level
     *  and the altitude is above sea level, 0 is given. If the altitude is below sea level,
     *  a value of 1 is given and the altitude is indicated as an absolute value in
     *  {@link #TAG_GPS_ALTITUDE}.</p>
     *
     *  <ul>
     *      <li>Tag = 5</li>
     *      <li>Type = Byte</li>
     *      <li>Count = 1</li>
     *      <li>Default = 0</li>
     *  </ul>
     *
     *  @see #ALTITUDE_ABOVE_SEA_LEVEL
     *  @see #ALTITUDE_BELOW_SEA_LEVEL
     */
    public static final String TAG_GPS_ALTITUDE_REF = "GPSAltitudeRef";
    /**
     *  <p>Indicates the altitude based on the reference in {@link #TAG_GPS_ALTITUDE_REF}.
     *  The reference unit is meters.</p>
     *
     *  <ul>
     *      <li>Tag = 6</li>
     *      <li>Type = Unsigned rational</li>
     *      <li>Count = 1</li>
     *      <li>Default = None</li>
     *  </ul>
     */
    public static final String TAG_GPS_ALTITUDE = "GPSAltitude";
    /**
     *  <p>Indicates the time as UTC (Coordinated Universal Time). TimeStamp is expressed as three
     *  unsigned rational values giving the hour, minute, and second.</p>
     *
     *  <ul>
     *      <li>Tag = 7</li>
     *      <li>Type = Unsigned rational</li>
     *      <li>Count = 3</li>
     *      <li>Default = None</li>
     *  </ul>
     */
    public static final String TAG_GPS_TIMESTAMP = "GPSTimeStamp";
    /**
     *  <p>Indicates the GPS satellites used for measurements. This tag may be used to describe
     *  the number of satellites, their ID number, angle of elevation, azimuth, SNR and other
     *  information in ASCII notation. The format is not specified. If the GPS receiver is incapable
     *  of taking measurements, value of the tag shall be set to {@code null}.</p>
     *
     *  <ul>
     *      <li>Tag = 8</li>
     *      <li>Type = String</li>
     *      <li>Default = None</li>
     *  </ul>
     */
    public static final String TAG_GPS_SATELLITES = "GPSSatellites";
    /**
     *  <p>Indicates the status of the GPS receiver when the image is recorded. 'A' means
     *  measurement is in progress, and 'V' means the measurement is interrupted.</p>
     *
     *  <ul>
     *      <li>Tag = 9</li>
     *      <li>Type = String</li>
     *      <li>Length = 1</li>
     *      <li>Default = None</li>
     *  </ul>
     *
     *  @see #GPS_MEASUREMENT_IN_PROGRESS
     *  @see #GPS_MEASUREMENT_INTERRUPTED
     */
    public static final String TAG_GPS_STATUS = "GPSStatus";
    /**
     *  <p>Indicates the GPS measurement mode. Originally it was defined for GPS, but it may
     *  be used for recording a measure mode to record the position information provided from
     *  a mobile base station or wireless LAN as well as GPS.</p>
     *
     *  <ul>
     *      <li>Tag = 10</li>
     *      <li>Type = String</li>
     *      <li>Length = 1</li>
     *      <li>Default = None</li>
     *  </ul>
     *
     *  @see #GPS_MEASUREMENT_2D
     *  @see #GPS_MEASUREMENT_3D
     */
    public static final String TAG_GPS_MEASURE_MODE = "GPSMeasureMode";
    /**
     *  <p>Indicates the GPS DOP (data degree of precision). An HDOP value is written during
     *  two-dimensional measurement, and PDOP during three-dimensional measurement.</p>
     *
     *  <ul>
     *      <li>Tag = 11</li>
     *      <li>Type = Unsigned rational</li>
     *      <li>Count = 1</li>
     *      <li>Default = None</li>
     *  </ul>
     */
    public static final String TAG_GPS_DOP = "GPSDOP";
    /**
     *  <p>Indicates the unit used to express the GPS receiver speed of movement.</p>
     *
     *  <ul>
     *      <li>Tag = 12</li>
     *      <li>Type = String</li>
     *      <li>Length = 1</li>
     *      <li>Default = {@link #GPS_SPEED_KILOMETERS_PER_HOUR}</li>
     *  </ul>
     *
     *  @see #GPS_SPEED_KILOMETERS_PER_HOUR
     *  @see #GPS_SPEED_MILES_PER_HOUR
     *  @see #GPS_SPEED_KNOTS
     */
    public static final String TAG_GPS_SPEED_REF = "GPSSpeedRef";
    /**
     *  <p>Indicates the speed of GPS receiver movement.</p>
     *
     *  <ul>
     *      <li>Tag = 13</li>
     *      <li>Type = Unsigned rational</li>
     *      <li>Count = 1</li>
     *      <li>Default = None</li>
     *  </ul>
     */
    public static final String TAG_GPS_SPEED = "GPSSpeed";
    /**
     *  <p>Indicates the reference for giving the direction of GPS receiver movement.</p>
     *
     *  <ul>
     *      <li>Tag = 14</li>
     *      <li>Type = String</li>
     *      <li>Length = 1</li>
     *      <li>Default = {@link #GPS_DIRECTION_TRUE}</li>
     *  </ul>
     *
     *  @see #GPS_DIRECTION_TRUE
     *  @see #GPS_DIRECTION_MAGNETIC
     */
    public static final String TAG_GPS_TRACK_REF = "GPSTrackRef";
    /**
     *  <p>Indicates the direction of GPS receiver movement.
     *  The range of values is from 0.00 to 359.99.</p>
     *
     *  <ul>
     *      <li>Tag = 15</li>
     *      <li>Type = Unsigned rational</li>
     *      <li>Count = 1</li>
     *      <li>Default = None</li>
     *  </ul>
     */
    public static final String TAG_GPS_TRACK = "GPSTrack";
    /**
     *  <p>Indicates the reference for giving the direction of the image when it is captured.</p>
     *
     *  <ul>
     *      <li>Tag = 16</li>
     *      <li>Type = String</li>
     *      <li>Length = 1</li>
     *      <li>Default = {@link #GPS_DIRECTION_TRUE}</li>
     *  </ul>
     *
     *  @see #GPS_DIRECTION_TRUE
     *  @see #GPS_DIRECTION_MAGNETIC
     */
    public static final String TAG_GPS_IMG_DIRECTION_REF = "GPSImgDirectionRef";
    /**
     *  <p>ndicates the direction of the image when it was captured.
     *  The range of values is from 0.00 to 359.99.</p>
     *
     *  <ul>
     *      <li>Tag = 17</li>
     *      <li>Type = Unsigned rational</li>
     *      <li>Count = 1</li>
     *      <li>Default = None</li>
     *  </ul>
     */
    public static final String TAG_GPS_IMG_DIRECTION = "GPSImgDirection";
    /**
     *  <p>Indicates the geodetic survey data used by the GPS receiver. If the survey data is
     *  restricted to Japan,the value of this tag is 'TOKYO' or 'WGS-84'. If a GPS Info tag is
     *  recorded, it is strongly recommended that this tag be recorded.</p>
     *
     *  <ul>
     *      <li>Tag = 18</li>
     *      <li>Type = String</li>
     *      <li>Default = None</li>
     *  </ul>
     */
    public static final String TAG_GPS_MAP_DATUM = "GPSMapDatum";
    /**
     *  <p>Indicates whether the latitude of the destination point is north or south latitude.</p>
     *
     *  <ul>
     *      <li>Tag = 19</li>
     *      <li>Type = String</li>
     *      <li>Length = 1</li>
     *      <li>Default = None</li>
     *  </ul>
     *
     *  @see #LATITUDE_NORTH
     *  @see #LATITUDE_SOUTH
     */
    public static final String TAG_GPS_DEST_LATITUDE_REF = "GPSDestLatitudeRef";
    /**
     *  <p>Indicates the latitude of the destination point. The latitude is expressed as three
     *  unsigned rational values giving the degrees, minutes, and seconds, respectively.
     *  If latitude is expressed as degrees, minutes and seconds, a typical format would be
     *  dd/1,mm/1,ss/1. When degrees and minutes are used and, for example, fractions of minutes
     *  are given up to two decimal places, the format would be dd/1, mmmm/100, 0/1.</p>
     *
     *  <ul>
     *      <li>Tag = 20</li>
     *      <li>Type = Unsigned rational</li>
     *      <li>Count = 3</li>
     *      <li>Default = None</li>
     *  </ul>
     */
    public static final String TAG_GPS_DEST_LATITUDE = "GPSDestLatitude";
    /**
     *  <p>Indicates whether the longitude of the destination point is east or west longitude.</p>
     *
     *  <ul>
     *      <li>Tag = 21</li>
     *      <li>Type = String</li>
     *      <li>Length = 1</li>
     *      <li>Default = None</li>
     *  </ul>
     *
     *  @see #LONGITUDE_EAST
     *  @see #LONGITUDE_WEST
     */
    public static final String TAG_GPS_DEST_LONGITUDE_REF = "GPSDestLongitudeRef";
    /**
     *  <p>Indicates the longitude of the destination point. The longitude is expressed as three
     *  unsigned rational values giving the degrees, minutes, and seconds, respectively.
     *  If longitude is expressed as degrees, minutes and seconds, a typical format would be ddd/1,
     *  mm/1, ss/1. When degrees and minutes are used and, for example, fractions of minutes are
     *  given up to two decimal places, the format would be ddd/1, mmmm/100, 0/1.</p>
     *
     *  <ul>
     *      <li>Tag = 22</li>
     *      <li>Type = Unsigned rational</li>
     *      <li>Count = 3</li>
     *      <li>Default = None</li>
     *  </ul>
     */
    public static final String TAG_GPS_DEST_LONGITUDE = "GPSDestLongitude";
    /**
     *  <p>Indicates the reference used for giving the bearing to the destination point.</p>
     *
     *  <ul>
     *      <li>Tag = 23</li>
     *      <li>Type = String</li>
     *      <li>Length = 1</li>
     *      <li>Default = {@link #GPS_DIRECTION_TRUE}</li>
     *  </ul>
     *
     *  @see #GPS_DIRECTION_TRUE
     *  @see #GPS_DIRECTION_MAGNETIC
     */
    public static final String TAG_GPS_DEST_BEARING_REF = "GPSDestBearingRef";
    /**
     *  <p>Indicates the bearing to the destination point.
     *  The range of values is from 0.00 to 359.99.</p>
     *
     *  <ul>
     *      <li>Tag = 24</li>
     *      <li>Type = Unsigned rational</li>
     *      <li>Count = 1</li>
     *      <li>Default = None</li>
     *  </ul>
     */
    public static final String TAG_GPS_DEST_BEARING = "GPSDestBearing";
    /**
     *  <p>Indicates the unit used to express the distance to the destination point.</p>
     *
     *  <ul>
     *      <li>Tag = 25</li>
     *      <li>Type = String</li>
     *      <li>Length = 1</li>
     *      <li>Default = {@link #GPS_DISTANCE_KILOMETERS}</li>
     *  </ul>
     *
     *  @see #GPS_DISTANCE_KILOMETERS
     *  @see #GPS_DISTANCE_MILES
     *  @see #GPS_DISTANCE_NAUTICAL_MILES
     */
    public static final String TAG_GPS_DEST_DISTANCE_REF = "GPSDestDistanceRef";
    /**
     *  <p>Indicates the distance to the destination point.</p>
     *
     *  <ul>
     *      <li>Tag = 26</li>
     *      <li>Type = Unsigned rational</li>
     *      <li>Count = 1</li>
     *      <li>Default = None</li>
     *  </ul>
     */
    public static final String TAG_GPS_DEST_DISTANCE = "GPSDestDistance";
    /**
     *  <p>A character string recording the name of the method used for location finding.
     *  The first byte indicates the character code used, and this is followed by the name of
     *  the method.</p>
     *
     *  <ul>
     *      <li>Tag = 27</li>
     *      <li>Type = Undefined</li>
     *      <li>Default = None</li>
     *  </ul>
     */
    public static final String TAG_GPS_PROCESSING_METHOD = "GPSProcessingMethod";
    /**
     *  <p>A character string recording the name of the GPS area. The first byte indicates
     *  the character code used, and this is followed by the name of the GPS area.</p>
     *
     *  <ul>
     *      <li>Tag = 28</li>
     *      <li>Type = Undefined</li>
     *      <li>Default = None</li>
     *  </ul>
     */
    public static final String TAG_GPS_AREA_INFORMATION = "GPSAreaInformation";
    /**
     *  <p>A character string recording date and time information relative to UTC (Coordinated
     *  Universal Time). The format is "YYYY:MM:DD".</p>
     *
     *  <ul>
     *      <li>Tag = 29</li>
     *      <li>Type = String</li>
     *      <li>Length = 10</li>
     *      <li>Default = None</li>
     *  </ul>
     */
    public static final String TAG_GPS_DATESTAMP = "GPSDateStamp";
    /**
     *  <p>Indicates whether differential correction is applied to the GPS receiver.</p>
     *
     *  <ul>
     *      <li>Tag = 30</li>
     *      <li>Type = Unsigned short</li>
     *      <li>Count = 1</li>
     *      <li>Default = None</li>
     *  </ul>
     *
     *  @see #GPS_MEASUREMENT_NO_DIFFERENTIAL
     *  @see #GPS_MEASUREMENT_DIFFERENTIAL_CORRECTED
     */
    public static final String TAG_GPS_DIFFERENTIAL = "GPSDifferential";
    /**
     *  <p>This tag indicates horizontal positioning errors in meters.</p>
     *
     *  <ul>
     *      <li>Tag = 31</li>
     *      <li>Type = Unsigned rational</li>
     *      <li>Count = 1</li>
     *      <li>Default = None</li>
     *  </ul>
     */
    public static final String TAG_GPS_H_POSITIONING_ERROR = "GPSHPositioningError";

    // Interoperability IFD Attribute Information
    /**
     *  <p>Indicates the identification of the Interoperability rule.</p>
     *
     *  <ul>
     *      <li>Tag = 1</li>
     *      <li>Type = String</li>
     *      <li>Length = 4</li>
     *      <li>Default = None</li>
     *      <ul>
     *          <li>"R98" = Indicates a file conforming to R98 file specification of Recommended
     *                      Exif Interoperability Rules (Exif R 98) or to DCF basic file stipulated
     *                      by Design Rule for Camera File System.</li>
     *          <li>"THM" = Indicates a file conforming to DCF thumbnail file stipulated by Design
     *                      rule for Camera File System.</li>
     *          <li>“R03” = Indicates a file conforming to DCF Option File stipulated by Design rule
     *                      for Camera File System.</li>
     *      </ul>
     *  </ul>
     */
    public static final String TAG_INTEROPERABILITY_INDEX = "InteroperabilityIndex";

    /**
     * @see #TAG_IMAGE_LENGTH
     */
    public static final String TAG_THUMBNAIL_IMAGE_LENGTH = "ThumbnailImageLength";
    /**
     * @see #TAG_IMAGE_WIDTH
     */
    public static final String TAG_THUMBNAIL_IMAGE_WIDTH = "ThumbnailImageWidth";
    /** Type is int. DNG Specification 1.4.0.0. Section 4 */
    public static final String TAG_DNG_VERSION = "DNGVersion";
    /** Type is int. DNG Specification 1.4.0.0. Section 4 */
    public static final String TAG_DEFAULT_CROP_SIZE = "DefaultCropSize";
    /** Type is undefined. See Olympus MakerNote tags in http://www.exiv2.org/tags-olympus.html. */
    public static final String TAG_ORF_THUMBNAIL_IMAGE = "ThumbnailImage";
    /** Type is int. See Olympus Camera Settings tags in http://www.exiv2.org/tags-olympus.html. */
    public static final String TAG_ORF_PREVIEW_IMAGE_START = "PreviewImageStart";
    /** Type is int. See Olympus Camera Settings tags in http://www.exiv2.org/tags-olympus.html. */
    public static final String TAG_ORF_PREVIEW_IMAGE_LENGTH = "PreviewImageLength";
    /** Type is int. See Olympus Image Processing tags in http://www.exiv2.org/tags-olympus.html. */
    public static final String TAG_ORF_ASPECT_FRAME = "AspectFrame";
    /**
     * Type is int. See PanasonicRaw tags in
     * http://www.sno.phy.queensu.ca/~phil/exiftool/TagNames/PanasonicRaw.html
     */
    public static final String TAG_RW2_SENSOR_BOTTOM_BORDER = "SensorBottomBorder";
    /**
     * Type is int. See PanasonicRaw tags in
     * http://www.sno.phy.queensu.ca/~phil/exiftool/TagNames/PanasonicRaw.html
     */
    public static final String TAG_RW2_SENSOR_LEFT_BORDER = "SensorLeftBorder";
    /**
     * Type is int. See PanasonicRaw tags in
     * http://www.sno.phy.queensu.ca/~phil/exiftool/TagNames/PanasonicRaw.html
     */
    public static final String TAG_RW2_SENSOR_RIGHT_BORDER = "SensorRightBorder";
    /**
     * Type is int. See PanasonicRaw tags in
     * http://www.sno.phy.queensu.ca/~phil/exiftool/TagNames/PanasonicRaw.html
     */
    public static final String TAG_RW2_SENSOR_TOP_BORDER = "SensorTopBorder";
    /**
     * Type is int. See PanasonicRaw tags in
     * http://www.sno.phy.queensu.ca/~phil/exiftool/TagNames/PanasonicRaw.html
     */
    public static final String TAG_RW2_ISO = "ISO";
    /**
     * Type is undefined. See PanasonicRaw tags in
     * http://www.sno.phy.queensu.ca/~phil/exiftool/TagNames/PanasonicRaw.html
     */
    public static final String TAG_RW2_JPG_FROM_RAW = "JpgFromRaw";
    /** Type is int. See JEITA CP-3451C Spec Section 3: Bilevel Images. */
    public static final String TAG_NEW_SUBFILE_TYPE = "NewSubfileType";
    /** Type is int. See JEITA CP-3451C Spec Section 3: Bilevel Images. */
    public static final String TAG_SUBFILE_TYPE = "SubfileType";

    /**
     * Private tags used for pointing the other IFD offsets.
     * The types of the following tags are int.
     * See JEITA CP-3451C Section 4.6.3: Exif-specific IFD.
     * For SubIFD, see Note 1 of Adobe PageMaker® 6.0 TIFF Technical Notes.
     */
    private static final String TAG_EXIF_IFD_POINTER = "ExifIFDPointer";
    private static final String TAG_GPS_INFO_IFD_POINTER = "GPSInfoIFDPointer";
    private static final String TAG_INTEROPERABILITY_IFD_POINTER = "InteroperabilityIFDPointer";
    private static final String TAG_SUB_IFD_POINTER = "SubIFDPointer";
    // Proprietary pointer tags used for ORF files.
    // See http://www.exiv2.org/tags-olympus.html
    private static final String TAG_ORF_CAMERA_SETTINGS_IFD_POINTER = "CameraSettingsIFDPointer";
    private static final String TAG_ORF_IMAGE_PROCESSING_IFD_POINTER = "ImageProcessingIFDPointer";

    // Private tags used for thumbnail information.
    private static final String TAG_HAS_THUMBNAIL = "HasThumbnail";
    private static final String TAG_THUMBNAIL_OFFSET = "ThumbnailOffset";
    private static final String TAG_THUMBNAIL_LENGTH = "ThumbnailLength";
    private static final String TAG_THUMBNAIL_DATA = "ThumbnailData";
    private static final int MAX_THUMBNAIL_SIZE = 512;

    // Constants used for the Orientation Exif tag.
    public static final int ORIENTATION_UNDEFINED = 0;
    public static final int ORIENTATION_NORMAL = 1;
    public static final int ORIENTATION_FLIP_HORIZONTAL = 2;  // left right reversed mirror
    public static final int ORIENTATION_ROTATE_180 = 3;
    public static final int ORIENTATION_FLIP_VERTICAL = 4;  // upside down mirror
    // flipped about top-left <--> bottom-right axis
    public static final int ORIENTATION_TRANSPOSE = 5;
    public static final int ORIENTATION_ROTATE_90 = 6;  // rotate 90 degree clockwise
    // flipped about top-right <--> bottom-left axis
    public static final int ORIENTATION_TRANSVERSE = 7;
    public static final int ORIENTATION_ROTATE_270 = 8;  // rotate 270 degree clockwise
    private static final List<Integer> ROTATION_ORDER = Arrays.asList(ORIENTATION_NORMAL,
            ORIENTATION_ROTATE_90, ORIENTATION_ROTATE_180, ORIENTATION_ROTATE_270);
    private static final List<Integer> FLIPPED_ROTATION_ORDER = Arrays.asList(
            ORIENTATION_FLIP_HORIZONTAL, ORIENTATION_TRANSVERSE, ORIENTATION_FLIP_VERTICAL,
            ORIENTATION_TRANSPOSE);

    /**
     * The contant used by {@link #TAG_PLANAR_CONFIGURATION} to denote Chunky format.
     */
    public static final short FORMAT_CHUNKY = 1;
    /**
     * The contant used by {@link #TAG_PLANAR_CONFIGURATION} to denote Planar format.
     */
    public static final short FORMAT_PLANAR = 2;

    /**
     * The contant used by {@link #TAG_Y_CB_CR_POSITIONING} to denote Centered positioning.
     */
    public static final short Y_CB_CR_POSITIONING_CENTERED = 1;
    /**
     * The contant used by {@link #TAG_Y_CB_CR_POSITIONING} to denote Co-sited positioning.
     */
    public static final short Y_CB_CR_POSITIONING_CO_SITED = 2;

    /**
     * The contant used to denote resolution unit as inches.
     */
    public static final short RESOLUTION_UNIT_INCHES = 2;
    /**
     * The contant used to denote resolution unit as centimeters.
     */
    public static final short RESOLUTION_UNIT_CENTIMETERS = 3;

    /**
     * The contant used by {@link #TAG_COLOR_SPACE} to denote sRGB color space.
     */
    public static final int COLOR_SPACE_S_RGB = 1;
    /**
     * The contant used by {@link #TAG_COLOR_SPACE} to denote Uncalibrated.
     */
    public static final int COLOR_SPACE_UNCALIBRATED = 65535;

    /**
     * The contant used by {@link #TAG_EXPOSURE_PROGRAM} to denote exposure program is not defined.
     */
    public static final short EXPOSURE_PROGRAM_NOT_DEFINED = 0;
    /**
     * The contant used by {@link #TAG_EXPOSURE_PROGRAM} to denote exposure program is Manual.
     */
    public static final short EXPOSURE_PROGRAM_MANUAL = 1;
    /**
     * The contant used by {@link #TAG_EXPOSURE_PROGRAM} to denote exposure program is Normal.
     */
    public static final short EXPOSURE_PROGRAM_NORMAL = 2;
    /**
     * The contant used by {@link #TAG_EXPOSURE_PROGRAM} to denote exposure program is
     * Aperture priority.
     */
    public static final short EXPOSURE_PROGRAM_APERTURE_PRIORITY = 3;
    /**
     * The contant used by {@link #TAG_EXPOSURE_PROGRAM} to denote exposure program is
     * Shutter priority.
     */
    public static final short EXPOSURE_PROGRAM_SHUTTER_PRIORITY = 4;
    /**
     * The contant used by {@link #TAG_EXPOSURE_PROGRAM} to denote exposure program is Creative
     * program (biased toward depth of field).
     */
    public static final short EXPOSURE_PROGRAM_CREATIVE = 5;
    /**
     * The contant used by {@link #TAG_EXPOSURE_PROGRAM} to denote exposure program is Action
     * program (biased toward fast shutter speed).
     */
    public static final short EXPOSURE_PROGRAM_ACTION = 6;
    /**
     * The contant used by {@link #TAG_EXPOSURE_PROGRAM} to denote exposure program is Portrait mode
     * (for closeup photos with the background out of focus).
     */
    public static final short EXPOSURE_PROGRAM_PORTRAIT_MODE = 7;
    /**
     * The contant used by {@link #TAG_EXPOSURE_PROGRAM} to denote exposure program is Landscape
     * mode (for landscape photos with the background in focus).
     */
    public static final short EXPOSURE_PROGRAM_LANDSCAPE_MODE = 8;

    /**
     * The contant used by {@link #TAG_SENSITIVITY_TYPE} to denote sensitivity type is unknown.
     */
    public static final short SENSITIVITY_TYPE_UNKNOWN = 0;
    /**
     * The contant used by {@link #TAG_SENSITIVITY_TYPE} to denote sensitivity type is Standard
     * output sensitivity (SOS).
     */
    public static final short SENSITIVITY_TYPE_SOS = 1;
    /**
     * The contant used by {@link #TAG_SENSITIVITY_TYPE} to denote sensitivity type is Recommended
     * exposure index (REI).
     */
    public static final short SENSITIVITY_TYPE_REI = 2;
    /**
     * The contant used by {@link #TAG_SENSITIVITY_TYPE} to denote sensitivity type is ISO speed.
     */
    public static final short SENSITIVITY_TYPE_ISO_SPEED = 3;
    /**
     * The contant used by {@link #TAG_SENSITIVITY_TYPE} to denote sensitivity type is Standard
     * output sensitivity (SOS) and recommended exposure index (REI).
     */
    public static final short SENSITIVITY_TYPE_SOS_AND_REI = 4;
    /**
     * The contant used by {@link #TAG_SENSITIVITY_TYPE} to denote sensitivity type is Standard
     * output sensitivity (SOS) and ISO speed.
     */
    public static final short SENSITIVITY_TYPE_SOS_AND_ISO = 5;
    /**
     * The contant used by {@link #TAG_SENSITIVITY_TYPE} to denote sensitivity type is Recommended
     * exposure index (REI) and ISO speed.
     */
    public static final short SENSITIVITY_TYPE_REI_AND_ISO = 6;
    /**
     * The contant used by {@link #TAG_SENSITIVITY_TYPE} to denote sensitivity type is Standard
     * output sensitivity (SOS) and recommended exposure index (REI) and ISO speed.
     */
    public static final short SENSITIVITY_TYPE_SOS_AND_REI_AND_ISO = 7;

    /**
     * The contant used by {@link #TAG_METERING_MODE} to denote metering mode is unknown.
     */
    public static final short METERING_MODE_UNKNOWN = 0;
    /**
     * The contant used by {@link #TAG_METERING_MODE} to denote metering mode is Average.
     */
    public static final short METERING_MODE_AVERAGE = 1;
    /**
     * The contant used by {@link #TAG_METERING_MODE} to denote metering mode is
     * CenterWeightedAverage.
     */
    public static final short METERING_MODE_CENTER_WEIGHT_AVERAGE = 2;
    /**
     * The contant used by {@link #TAG_METERING_MODE} to denote metering mode is Spot.
     */
    public static final short METERING_MODE_SPOT = 3;
    /**
     * The contant used by {@link #TAG_METERING_MODE} to denote metering mode is MultiSpot.
     */
    public static final short METERING_MODE_MULTI_SPOT = 4;
    /**
     * The contant used by {@link #TAG_METERING_MODE} to denote metering mode is Pattern.
     */
    public static final short METERING_MODE_PATTERN = 5;
    /**
     * The contant used by {@link #TAG_METERING_MODE} to denote metering mode is Partial.
     */
    public static final short METERING_MODE_PARTIAL = 6;
    /**
     * The contant used by {@link #TAG_METERING_MODE} to denote metering mode is other.
     */
    public static final short METERING_MODE_OTHER = 255;

    /**
     * The contant used by {@link #TAG_LIGHT_SOURCE} to denote light source is unknown.
     */
    public static final short LIGHT_SOURCE_UNKNOWN = 0;
    /**
     * The contant used by {@link #TAG_LIGHT_SOURCE} to denote light source is Daylight.
     */
    public static final short LIGHT_SOURCE_DAYLIGHT = 1;
    /**
     * The contant used by {@link #TAG_LIGHT_SOURCE} to denote light source is Fluorescent.
     */
    public static final short LIGHT_SOURCE_FLUORESCENT = 2;
    /**
     * The contant used by {@link #TAG_LIGHT_SOURCE} to denote light source is Tungsten
     * (incandescent light).
     */
    public static final short LIGHT_SOURCE_TUNGSTEN = 3;
    /**
     * The contant used by {@link #TAG_LIGHT_SOURCE} to denote light source is Flash.
     */
    public static final short LIGHT_SOURCE_FLASH = 4;
    /**
     * The contant used by {@link #TAG_LIGHT_SOURCE} to denote light source is Fine weather.
     */
    public static final short LIGHT_SOURCE_FINE_WEATHER = 9;
    /**
     * The contant used by {@link #TAG_LIGHT_SOURCE} to denote light source is Cloudy weather.
     */
    public static final short LIGHT_SOURCE_CLOUDY_WEATHER = 10;
    /**
     * The contant used by {@link #TAG_LIGHT_SOURCE} to denote light source is Shade.
     */
    public static final short LIGHT_SOURCE_SHADE = 11;
    /**
     * The contant used by {@link #TAG_LIGHT_SOURCE} to denote light source is Daylight fluorescent
     * (D 5700 - 7100K).
     */
    public static final short LIGHT_SOURCE_DAYLIGHT_FLUORESCENT = 12;
    /**
     * The contant used by {@link #TAG_LIGHT_SOURCE} to denote light source is Day white fluorescent
     * (N 4600 - 5500K).
     */
    public static final short LIGHT_SOURCE_DAY_WHITE_FLUORESCENT = 13;
    /**
     * The contant used by {@link #TAG_LIGHT_SOURCE} to denote light source is Cool white
     * fluorescent (W 3800 - 4500K).
     */
    public static final short LIGHT_SOURCE_COOL_WHITE_FLUORESCENT = 14;
    /**
     * The contant used by {@link #TAG_LIGHT_SOURCE} to denote light source is White fluorescent
     * (WW 3250 - 3800K).
     */
    public static final short LIGHT_SOURCE_WHITE_FLUORESCENT = 15;
    /**
     * The contant used by {@link #TAG_LIGHT_SOURCE} to denote light source is Warm white
     * fluorescent (L 2600 - 3250K).
     */
    public static final short LIGHT_SOURCE_WARM_WHITE_FLUORESCENT = 16;
    /**
     * The contant used by {@link #TAG_LIGHT_SOURCE} to denote light source is Standard light A.
     */
    public static final short LIGHT_SOURCE_STANDARD_LIGHT_A = 17;
    /**
     * The contant used by {@link #TAG_LIGHT_SOURCE} to denote light source is Standard light B.
     */
    public static final short LIGHT_SOURCE_STANDARD_LIGHT_B = 18;
    /**
     * The contant used by {@link #TAG_LIGHT_SOURCE} to denote light source is Standard light C.
     */
    public static final short LIGHT_SOURCE_STANDARD_LIGHT_C = 19;
    /**
     * The contant used by {@link #TAG_LIGHT_SOURCE} to denote light source is D55.
     */
    public static final short LIGHT_SOURCE_D55 = 20;
    /**
     * The contant used by {@link #TAG_LIGHT_SOURCE} to denote light source is D65.
     */
    public static final short LIGHT_SOURCE_D65 = 21;
    /**
     * The contant used by {@link #TAG_LIGHT_SOURCE} to denote light source is D75.
     */
    public static final short LIGHT_SOURCE_D75 = 22;
    /**
     * The contant used by {@link #TAG_LIGHT_SOURCE} to denote light source is D50.
     */
    public static final short LIGHT_SOURCE_D50 = 23;
    /**
     * The contant used by {@link #TAG_LIGHT_SOURCE} to denote light source is ISO studio tungsten.
     */
    public static final short LIGHT_SOURCE_ISO_STUDIO_TUNGSTEN = 24;
    /**
     * The contant used by {@link #TAG_LIGHT_SOURCE} to denote light source is other.
     */
    public static final short LIGHT_SOURCE_OTHER = 255;

    /**
     * The flag used by {@link #TAG_FLASH} to indicate whether the flash is fired.
     */
    public static final short FLAG_FLASH_FIRED = 0b0000_0001;
    /**
     * The flag used by {@link #TAG_FLASH} to indicate strobe return light is not detected.
     */
    public static final short FLAG_FLASH_RETURN_LIGHT_NOT_DETECTED = 0b0000_0100;
    /**
     * The flag used by {@link #TAG_FLASH} to indicate strobe return light is detected.
     */
    public static final short FLAG_FLASH_RETURN_LIGHT_DETECTED = 0b0000_0110;
    /**
     * The flag used by {@link #TAG_FLASH} to indicate the camera's flash mode is Compulsory flash
     * firing.
     *
     * @see #FLAG_FLASH_MODE_COMPULSORY_SUPPRESSION
     * @see #FLAG_FLASH_MODE_AUTO
     */
    public static final short FLAG_FLASH_MODE_COMPULSORY_FIRING = 0b0000_1000;
    /**
     * The flag used by {@link #TAG_FLASH} to indicate the camera's flash mode is Compulsory flash
     * suppression.
     *
     * @see #FLAG_FLASH_MODE_COMPULSORY_FIRING
     * @see #FLAG_FLASH_MODE_AUTO
     */
    public static final short FLAG_FLASH_MODE_COMPULSORY_SUPPRESSION = 0b0001_0000;
    /**
     * The flag used by {@link #TAG_FLASH} to indicate the camera's flash mode is Auto.
     *
     * @see #FLAG_FLASH_MODE_COMPULSORY_FIRING
     * @see #FLAG_FLASH_MODE_COMPULSORY_SUPPRESSION
     */
    public static final short FLAG_FLASH_MODE_AUTO = 0b0001_1000;
    /**
     * The flag used by {@link #TAG_FLASH} to indicate no flash function is present.
     */
    public static final short FLAG_FLASH_NO_FLASH_FUNCTION = 0b0010_0000;
    /**
     * The flag used by {@link #TAG_FLASH} to indicate red-eye reduction is supported.
     */
    public static final short FLAG_FLASH_RED_EYE_SUPPORTED = 0b0100_0000;

    /**
     * The contant used by {@link #TAG_SENSING_METHOD} to denote the image sensor type is not
     * defined.
     */
    public static final short SENSOR_TYPE_NOT_DEFINED = 1;
    /**
     * The contant used by {@link #TAG_SENSING_METHOD} to denote the image sensor type is One-chip
     * color area sensor.
     */
    public static final short SENSOR_TYPE_ONE_CHIP = 2;
    /**
     * The contant used by {@link #TAG_SENSING_METHOD} to denote the image sensor type is Two-chip
     * color area sensor.
     */
    public static final short SENSOR_TYPE_TWO_CHIP = 3;
    /**
     * The contant used by {@link #TAG_SENSING_METHOD} to denote the image sensor type is Three-chip
     * color area sensor.
     */
    public static final short SENSOR_TYPE_THREE_CHIP = 4;
    /**
     * The contant used by {@link #TAG_SENSING_METHOD} to denote the image sensor type is Color
     * sequential area sensor.
     */
    public static final short SENSOR_TYPE_COLOR_SEQUENTIAL = 5;
    /**
     * The contant used by {@link #TAG_SENSING_METHOD} to denote the image sensor type is Trilinear
     * sensor.
     */
    public static final short SENSOR_TYPE_TRILINEAR = 7;
    /**
     * The contant used by {@link #TAG_SENSING_METHOD} to denote the image sensor type is Color
     * sequential linear sensor.
     */
    public static final short SENSOR_TYPE_COLOR_SEQUENTIAL_LINEAR = 8;

    /**
     * The contant used by {@link #TAG_FILE_SOURCE} to denote the source is other.
     */
    public static final short FILE_SOURCE_OTHER = 0;
    /**
     * The contant used by {@link #TAG_FILE_SOURCE} to denote the source is scanner of transparent
     * type.
     */
    public static final short FILE_SOURCE_TRANSPARENT_SCANNER = 1;
    /**
     * The contant used by {@link #TAG_FILE_SOURCE} to denote the source is scanner of reflex type.
     */
    public static final short FILE_SOURCE_REFLEX_SCANNER = 2;
    /**
     * The contant used by {@link #TAG_FILE_SOURCE} to denote the source is DSC.
     */
    public static final short FILE_SOURCE_DSC = 3;

    /**
     * The contant used by {@link #TAG_SCENE_TYPE} to denote the scene is directly photographed.
     */
    public static final short SCENE_TYPE_DIRECTLY_PHOTOGRAPHED = 1;

    /**
     * The contant used by {@link #TAG_CUSTOM_RENDERED} to denote no special processing is used.
     */
    public static final short RENDERED_PROCESS_NORMAL = 0;
    /**
     * The contant used by {@link #TAG_CUSTOM_RENDERED} to denote special processing is used.
     */
    public static final short RENDERED_PROCESS_CUSTOM = 1;

    /**
     * The contant used by {@link #TAG_EXPOSURE_MODE} to denote the exposure mode is Auto.
     */
    public static final short EXPOSURE_MODE_AUTO = 0;
    /**
     * The contant used by {@link #TAG_EXPOSURE_MODE} to denote the exposure mode is Manual.
     */
    public static final short EXPOSURE_MODE_MANUAL = 1;
    /**
     * The contant used by {@link #TAG_EXPOSURE_MODE} to denote the exposure mode is Auto bracket.
     */
    public static final short EXPOSURE_MODE_AUTO_BRACKET = 2;

    /**
     * The contant used by {@link #TAG_WHITE_BALANCE} to denote the white balance is Auto.
     *
     * @deprecated Use {@link #WHITE_BALANCE_AUTO} instead.
     */
    @Deprecated public static final int WHITEBALANCE_AUTO = 0;
    /**
     * The contant used by {@link #TAG_WHITE_BALANCE} to denote the white balance is Manual.
     *
     * @deprecated Use {@link #WHITE_BALANCE_MANUAL} instead.
     */
    @Deprecated public static final int WHITEBALANCE_MANUAL = 1;
    /**
     * The contant used by {@link #TAG_WHITE_BALANCE} to denote the white balance is Auto.
     */
    public static final short WHITE_BALANCE_AUTO = 0;
    /**
     * The contant used by {@link #TAG_WHITE_BALANCE} to denote the white balance is Manual.
     */
    public static final short WHITE_BALANCE_MANUAL = 1;

    /**
     * The contant used by {@link #TAG_SCENE_CAPTURE_TYPE} to denote the scene capture type is
     * Standard.
     */
    public static final short SCENE_CAPTURE_TYPE_STANDARD = 0;
    /**
     * The contant used by {@link #TAG_SCENE_CAPTURE_TYPE} to denote the scene capture type is
     * Landscape.
     */
    public static final short SCENE_CAPTURE_TYPE_LANDSCAPE = 1;
    /**
     * The contant used by {@link #TAG_SCENE_CAPTURE_TYPE} to denote the scene capture type is
     * Portrait.
     */
    public static final short SCENE_CAPTURE_TYPE_PORTRAIT = 2;
    /**
     * The contant used by {@link #TAG_SCENE_CAPTURE_TYPE} to denote the scene capture type is Night
     * scene.
     */
    public static final short SCENE_CAPTURE_TYPE_NIGHT = 3;

    /**
     * The contant used by {@link #TAG_GAIN_CONTROL} to denote none gain adjustment.
     */
    public static final short GAIN_CONTROL_NONE = 0;
    /**
     * The contant used by {@link #TAG_GAIN_CONTROL} to denote low gain up.
     */
    public static final short GAIN_CONTROL_LOW_GAIN_UP = 1;
    /**
     * The contant used by {@link #TAG_GAIN_CONTROL} to denote high gain up.
     */
    public static final short GAIN_CONTROL_HIGH_GAIN_UP = 2;
    /**
     * The contant used by {@link #TAG_GAIN_CONTROL} to denote low gain down.
     */
    public static final short GAIN_CONTROL_LOW_GAIN_DOWN = 3;
    /**
     * The contant used by {@link #TAG_GAIN_CONTROL} to denote high gain down.
     */
    public static final short GAIN_CONTROL_HIGH_GAIN_DOWN = 4;

<<<<<<< HEAD
    // Constants used for the Orientation Exif tag.
    public static final int ORIENTATION_UNDEFINED = 0;
    public static final int ORIENTATION_NORMAL = 1;
    /**
     * Indicates the image is left right reversed mirror.
     */
    public static final int ORIENTATION_FLIP_HORIZONTAL = 2;
    /**
     * Indicates the image is rotated by 180 degree clockwise.
     */
    public static final int ORIENTATION_ROTATE_180 = 3;
    /**
     * Indicates the image is upside down mirror, it can also be represented by flip
     * horizontally firstly and rotate 180 degree clockwise.
     */
    public static final int ORIENTATION_FLIP_VERTICAL = 4;
    /**
     * Indicates the image is flipped about top-left <--> bottom-right axis, it can also be
     * represented by flip horizontally firstly and rotate 270 degree clockwise.
     */
    public static final int ORIENTATION_TRANSPOSE = 5;
    /**
     * Indicates the image is rotated by 90 degree clockwise.
     */
    public static final int ORIENTATION_ROTATE_90 = 6;
    /**
     * Indicates the image is flipped about top-right <--> bottom-left axis, it can also be
     * represented by flip horizontally firstly and rotate 90 degree clockwise.
     */
    public static final int ORIENTATION_TRANSVERSE = 7;
    /**
     * Indicates the image is rotated by 270 degree clockwise.
     */
    public static final int ORIENTATION_ROTATE_270 = 8;
    private static final List<Integer> ROTATION_ORDER = Arrays.asList(ORIENTATION_NORMAL,
            ORIENTATION_ROTATE_90, ORIENTATION_ROTATE_180, ORIENTATION_ROTATE_270);
    private static final List<Integer> FLIPPED_ROTATION_ORDER = Arrays.asList(
            ORIENTATION_FLIP_HORIZONTAL, ORIENTATION_TRANSVERSE, ORIENTATION_FLIP_VERTICAL,
            ORIENTATION_TRANSPOSE);
=======
    /**
     * The contant used by {@link #TAG_CONTRAST} to denote normal contrast.
     */
    public static final short CONTRAST_NORMAL = 0;
    /**
     * The contant used by {@link #TAG_CONTRAST} to denote soft contrast.
     */
    public static final short CONTRAST_SOFT = 1;
    /**
     * The contant used by {@link #TAG_CONTRAST} to denote hard contrast.
     */
    public static final short CONTRAST_HARD = 2;

    /**
     * The contant used by {@link #TAG_SATURATION} to denote normal saturation.
     */
    public static final short SATURATION_NORMAL = 0;
    /**
     * The contant used by {@link #TAG_SATURATION} to denote low saturation.
     */
    public static final short SATURATION_LOW = 0;
    /**
     * The contant used by {@link #TAG_SHARPNESS} to denote high saturation.
     */
    public static final short SATURATION_HIGH = 0;

    /**
     * The contant used by {@link #TAG_SHARPNESS} to denote normal sharpness.
     */
    public static final short SHARPNESS_NORMAL = 0;
    /**
     * The contant used by {@link #TAG_SHARPNESS} to denote soft sharpness.
     */
    public static final short SHARPNESS_SOFT = 1;
    /**
     * The contant used by {@link #TAG_SHARPNESS} to denote hard sharpness.
     */
    public static final short SHARPNESS_HARD = 2;

    /**
     * The contant used by {@link #TAG_SUBJECT_DISTANCE_RANGE} to denote the subject distance range
     * is unknown.
     */
    public static final short SUBJECT_DISTANCE_RANGE_UNKNOWN = 0;
    /**
     * The contant used by {@link #TAG_SUBJECT_DISTANCE_RANGE} to denote the subject distance range
     * is Macro.
     */
    public static final short SUBJECT_DISTANCE_RANGE_MACRO = 1;
    /**
     * The contant used by {@link #TAG_SUBJECT_DISTANCE_RANGE} to denote the subject distance range
     * is Close view.
     */
    public static final short SUBJECT_DISTANCE_RANGE_CLOSE_VIEW = 2;
    /**
     * The contant used by {@link #TAG_SUBJECT_DISTANCE_RANGE} to denote the subject distance range
     * is Distant view.
     */
    public static final short SUBJECT_DISTANCE_RANGE_DISTANT_VIEW = 3;

    /**
     * The contant used by GPS latitude-related tags to denote the latitude is North latitude.
     *
     * @see #TAG_GPS_LATITUDE_REF
     * @see #TAG_GPS_DEST_LATITUDE_REF
     */
    public static final String LATITUDE_NORTH = "N";
    /**
     * The contant used by GPS latitude-related tags to denote the latitude is South latitude.
     *
     * @see #TAG_GPS_LATITUDE_REF
     * @see #TAG_GPS_DEST_LATITUDE_REF
     */
    public static final String LATITUDE_SOUTH = "S";

    /**
     * The contant used by GPS longitude-related tags to denote the longitude is East longitude.
     *
     * @see #TAG_GPS_LONGITUDE_REF
     * @see #TAG_GPS_DEST_LONGITUDE_REF
     */
    public static final String LONGITUDE_EAST = "E";
    /**
     * The contant used by GPS longitude-related tags to denote the longitude is West longitude.
     *
     * @see #TAG_GPS_LONGITUDE_REF
     * @see #TAG_GPS_DEST_LONGITUDE_REF
     */
    public static final String LONGITUDE_WEST = "W";

    /**
     * The contant used by {@link #TAG_GPS_ALTITUDE_REF} to denote the altitude is above sea level.
     */
    public static final short ALTITUDE_ABOVE_SEA_LEVEL = 0;
    /**
     * The contant used by {@link #TAG_GPS_ALTITUDE_REF} to denote the altitude is below sea level.
     */
    public static final short ALTITUDE_BELOW_SEA_LEVEL = 1;

    /**
     * The contant used by {@link #TAG_GPS_STATUS} to denote GPS measurement is in progress.
     */
    public static final String GPS_MEASUREMENT_IN_PROGRESS = "A";
    /**
     * The contant used by {@link #TAG_GPS_STATUS} to denote GPS measurement is interrupted.
     */
    public static final String GPS_MEASUREMENT_INTERRUPTED = "V";

    /**
     * The contant used by {@link #TAG_GPS_MEASURE_MODE} to denote GPS measurement is 2-dimensional.
     */
    public static final String GPS_MEASUREMENT_2D = "2";
    /**
     * The contant used by {@link #TAG_GPS_MEASURE_MODE} to denote GPS measurement is 3-dimensional.
     */
    public static final String GPS_MEASUREMENT_3D = "3";

    /**
     * The contant used by {@link #TAG_GPS_SPEED_REF} to denote the speed unit is kilometers per
     * hour.
     */
    public static final String GPS_SPEED_KILOMETERS_PER_HOUR = "K";
    /**
     * The contant used by {@link #TAG_GPS_SPEED_REF} to denote the speed unit is miles per hour.
     */
    public static final String GPS_SPEED_MILES_PER_HOUR = "M";
    /**
     * The contant used by {@link #TAG_GPS_SPEED_REF} to denote the speed unit is knots.
     */
    public static final String GPS_SPEED_KNOTS = "N";
>>>>>>> 8945d24b

    /**
     * The contant used by GPS attributes to denote the direction is true direction.
     */
    public static final String GPS_DIRECTION_TRUE = "T";
    /**
     * The contant used by GPS attributes to denote the direction is magnetic direction.
     */
    public static final String GPS_DIRECTION_MAGNETIC = "M";

    /**
     * The contant used by {@link #TAG_GPS_DEST_DISTANCE_REF} to denote the distance unit is
     * kilometers.
     */
    public static final String GPS_DISTANCE_KILOMETERS = "K";
    /**
     * The contant used by {@link #TAG_GPS_DEST_DISTANCE_REF} to denote the distance unit is miles.
     */
    public static final String GPS_DISTANCE_MILES = "M";
    /**
     * The contant used by {@link #TAG_GPS_DEST_DISTANCE_REF} to denote the distance unit is
     * nautical miles.
     */
    public static final String GPS_DISTANCE_NAUTICAL_MILES = "N";

    /**
     * The contant used by {@link #TAG_GPS_DIFFERENTIAL} to denote no differential correction is
     * applied.
     */
    public static final short GPS_MEASUREMENT_NO_DIFFERENTIAL = 0;
    /**
     * The contant used by {@link #TAG_GPS_DIFFERENTIAL} to denote differential correction is
     * applied.
     */
    public static final short GPS_MEASUREMENT_DIFFERENTIAL_CORRECTED = 1;

    /**
     * The constant used by {@link #TAG_COMPRESSION} to denote the image is not compressed.
     */
    public static final int DATA_UNCOMPRESSED = 1;
    /**
     * The constant used by {@link #TAG_COMPRESSION} to denote the image is huffman compressed.
     */
    public static final int DATA_HUFFMAN_COMPRESSED = 2;
    /**
     * The constant used by {@link #TAG_COMPRESSION} to denote the image is JPEG.
     */
    public static final int DATA_JPEG = 6;
    /**
     * The constant used by {@link #TAG_COMPRESSION}, see DNG Specification 1.4.0.0.
     * Section 3, Compression
     */
    public static final int DATA_JPEG_COMPRESSED = 7;
    /**
     * The constant used by {@link #TAG_COMPRESSION}, see DNG Specification 1.4.0.0.
     * Section 3, Compression
     */
    public static final int DATA_DEFLATE_ZIP = 8;
    /**
     * The constant used by {@link #TAG_COMPRESSION} to denote the image is pack-bits compressed.
     */
    public static final int DATA_PACK_BITS_COMPRESSED = 32773;
    /**
     * The constant used by {@link #TAG_COMPRESSION}, see DNG Specification 1.4.0.0.
     * Section 3, Compression
     */
    public static final int DATA_LOSSY_JPEG = 34892;

    /**
     * The constant used by {@link #TAG_BITS_PER_SAMPLE}.
     * See JEITA CP-3451C Spec Section 6, Differences from Palette Color Images
     */
    public static final int[] BITS_PER_SAMPLE_RGB = new int[] { 8, 8, 8 };
    /**
     * The constant used by {@link #TAG_BITS_PER_SAMPLE}.
     * See JEITA CP-3451C Spec Section 4, Differences from Bilevel Images
     */
    public static final int[] BITS_PER_SAMPLE_GREYSCALE_1 = new int[] { 4 };
    /**
     * The constant used by {@link #TAG_BITS_PER_SAMPLE}.
     * See JEITA CP-3451C Spec Section 4, Differences from Bilevel Images
     */
    public static final int[] BITS_PER_SAMPLE_GREYSCALE_2 = new int[] { 8 };

    /**
     * The constant used by {@link #TAG_PHOTOMETRIC_INTERPRETATION}.
     */
    public static final int PHOTOMETRIC_INTERPRETATION_WHITE_IS_ZERO = 0;
    /**
     * The constant used by {@link #TAG_PHOTOMETRIC_INTERPRETATION}.
     */
    public static final int PHOTOMETRIC_INTERPRETATION_BLACK_IS_ZERO = 1;
    /**
     * The constant used by {@link #TAG_PHOTOMETRIC_INTERPRETATION}.
     */
    public static final int PHOTOMETRIC_INTERPRETATION_RGB = 2;
    /**
     * The constant used by {@link #TAG_PHOTOMETRIC_INTERPRETATION}.
     */
    public static final int PHOTOMETRIC_INTERPRETATION_YCBCR = 6;

    /**
     * The constant used by {@link #TAG_NEW_SUBFILE_TYPE}. See JEITA CP-3451C Spec Section 8.
     */
    public static final int ORIGINAL_RESOLUTION_IMAGE = 0;
    /**
     * The constant used by {@link #TAG_NEW_SUBFILE_TYPE}. See JEITA CP-3451C Spec Section 8.
     */
    public static final int REDUCED_RESOLUTION_IMAGE = 1;

    // Maximum size for checking file type signature (see image_type_recognition_lite.cc)
    private static final int SIGNATURE_CHECK_SIZE = 5000;

    static final byte[] JPEG_SIGNATURE = new byte[] {(byte) 0xff, (byte) 0xd8, (byte) 0xff};
    private static final String RAF_SIGNATURE = "FUJIFILMCCD-RAW";
    private static final int RAF_OFFSET_TO_JPEG_IMAGE_OFFSET = 84;
    private static final int RAF_INFO_SIZE = 160;
    private static final int RAF_JPEG_LENGTH_VALUE_SIZE = 4;

    // See http://fileformats.archiveteam.org/wiki/Olympus_ORF
    private static final short ORF_SIGNATURE_1 = 0x4f52;
    private static final short ORF_SIGNATURE_2 = 0x5352;
    // There are two formats for Olympus Makernote Headers. Each has different identifiers and
    // offsets to the actual data.
    // See http://www.exiv2.org/makernote.html#R1
    private static final byte[] ORF_MAKER_NOTE_HEADER_1 = new byte[] {(byte) 0x4f, (byte) 0x4c,
            (byte) 0x59, (byte) 0x4d, (byte) 0x50, (byte) 0x00}; // "OLYMP\0"
    private static final byte[] ORF_MAKER_NOTE_HEADER_2 = new byte[] {(byte) 0x4f, (byte) 0x4c,
            (byte) 0x59, (byte) 0x4d, (byte) 0x50, (byte) 0x55, (byte) 0x53, (byte) 0x00,
            (byte) 0x49, (byte) 0x49}; // "OLYMPUS\0II"
    private static final int ORF_MAKER_NOTE_HEADER_1_SIZE = 8;
    private static final int ORF_MAKER_NOTE_HEADER_2_SIZE = 12;

    // See http://fileformats.archiveteam.org/wiki/RW2
    private static final short RW2_SIGNATURE = 0x0055;

    // See http://fileformats.archiveteam.org/wiki/Pentax_PEF
    private static final String PEF_SIGNATURE = "PENTAX";
    // See http://www.exiv2.org/makernote.html#R11
    private static final int PEF_MAKER_NOTE_SKIP_SIZE = 6;

    private static SimpleDateFormat sFormatter;

    // See Exchangeable image file format for digital still cameras: Exif version 2.2.
    // The following values are for parsing EXIF data area. There are tag groups in EXIF data area.
    // They are called "Image File Directory". They have multiple data formats to cover various
    // image metadata from GPS longitude to camera model name.

    // Types of Exif byte alignments (see JEITA CP-3451C Section 4.5.2)
    static final short BYTE_ALIGN_II = 0x4949;  // II: Intel order
    static final short BYTE_ALIGN_MM = 0x4d4d;  // MM: Motorola order

    // TIFF Header Fixed Constant (see JEITA CP-3451C Section 4.5.2)
    static final byte START_CODE = 0x2a; // 42
    private static final int IFD_OFFSET = 8;

    // Formats for the value in IFD entry (See TIFF 6.0 Section 2, "Image File Directory".)
    private static final int IFD_FORMAT_BYTE = 1;
    private static final int IFD_FORMAT_STRING = 2;
    private static final int IFD_FORMAT_USHORT = 3;
    private static final int IFD_FORMAT_ULONG = 4;
    private static final int IFD_FORMAT_URATIONAL = 5;
    private static final int IFD_FORMAT_SBYTE = 6;
    private static final int IFD_FORMAT_UNDEFINED = 7;
    private static final int IFD_FORMAT_SSHORT = 8;
    private static final int IFD_FORMAT_SLONG = 9;
    private static final int IFD_FORMAT_SRATIONAL = 10;
    private static final int IFD_FORMAT_SINGLE = 11;
    private static final int IFD_FORMAT_DOUBLE = 12;
    // Format indicating a new IFD entry (See Adobe PageMaker® 6.0 TIFF Technical Notes, "New Tag")
    private static final int IFD_FORMAT_IFD = 13;
    // Names for the data formats for debugging purpose.
    static final String[] IFD_FORMAT_NAMES = new String[] {
            "", "BYTE", "STRING", "USHORT", "ULONG", "URATIONAL", "SBYTE", "UNDEFINED", "SSHORT",
            "SLONG", "SRATIONAL", "SINGLE", "DOUBLE"
    };
    // Sizes of the components of each IFD value format
    static final int[] IFD_FORMAT_BYTES_PER_FORMAT = new int[] {
            0, 1, 1, 2, 4, 8, 1, 1, 2, 4, 8, 4, 8, 1
    };
    private static final byte[] EXIF_ASCII_PREFIX = new byte[] {
            0x41, 0x53, 0x43, 0x49, 0x49, 0x0, 0x0, 0x0
    };

    // A class for indicating EXIF rational type.
    private static class Rational {
        public final long numerator;
        public final long denominator;

        private Rational(double value) {
            this((long) (value * 10000), 10000);
        }

        private Rational(long numerator, long denominator) {
            // Handle erroneous case
            if (denominator == 0) {
                this.numerator = 0;
                this.denominator = 1;
                return;
            }
            this.numerator = numerator;
            this.denominator = denominator;
        }

        @Override
        public String toString() {
            return numerator + "/" + denominator;
        }

        public double calculate() {
            return (double) numerator / denominator;
        }
    }

    // A class for indicating EXIF attribute.
    private static class ExifAttribute {
        public final int format;
        public final int numberOfComponents;
        public final byte[] bytes;

        private ExifAttribute(int format, int numberOfComponents, byte[] bytes) {
            this.format = format;
            this.numberOfComponents = numberOfComponents;
            this.bytes = bytes;
        }

        public static ExifAttribute createUShort(int[] values, ByteOrder byteOrder) {
            final ByteBuffer buffer = ByteBuffer.wrap(
                    new byte[IFD_FORMAT_BYTES_PER_FORMAT[IFD_FORMAT_USHORT] * values.length]);
            buffer.order(byteOrder);
            for (int value : values) {
                buffer.putShort((short) value);
            }
            return new ExifAttribute(IFD_FORMAT_USHORT, values.length, buffer.array());
        }

        public static ExifAttribute createUShort(int value, ByteOrder byteOrder) {
            return createUShort(new int[] {value}, byteOrder);
        }

        public static ExifAttribute createULong(long[] values, ByteOrder byteOrder) {
            final ByteBuffer buffer = ByteBuffer.wrap(
                    new byte[IFD_FORMAT_BYTES_PER_FORMAT[IFD_FORMAT_ULONG] * values.length]);
            buffer.order(byteOrder);
            for (long value : values) {
                buffer.putInt((int) value);
            }
            return new ExifAttribute(IFD_FORMAT_ULONG, values.length, buffer.array());
        }

        public static ExifAttribute createULong(long value, ByteOrder byteOrder) {
            return createULong(new long[] {value}, byteOrder);
        }

        public static ExifAttribute createSLong(int[] values, ByteOrder byteOrder) {
            final ByteBuffer buffer = ByteBuffer.wrap(
                    new byte[IFD_FORMAT_BYTES_PER_FORMAT[IFD_FORMAT_SLONG] * values.length]);
            buffer.order(byteOrder);
            for (int value : values) {
                buffer.putInt(value);
            }
            return new ExifAttribute(IFD_FORMAT_SLONG, values.length, buffer.array());
        }

        public static ExifAttribute createSLong(int value, ByteOrder byteOrder) {
            return createSLong(new int[] {value}, byteOrder);
        }

        public static ExifAttribute createByte(String value) {
            // Exception for GPSAltitudeRef tag
            if (value.length() == 1 && value.charAt(0) >= '0' && value.charAt(0) <= '1') {
                final byte[] bytes = new byte[] { (byte) (value.charAt(0) - '0') };
                return new ExifAttribute(IFD_FORMAT_BYTE, bytes.length, bytes);
            }
            final byte[] ascii = value.getBytes(ASCII);
            return new ExifAttribute(IFD_FORMAT_BYTE, ascii.length, ascii);
        }

        public static ExifAttribute createString(String value) {
            final byte[] ascii = (value + '\0').getBytes(ASCII);
            return new ExifAttribute(IFD_FORMAT_STRING, ascii.length, ascii);
        }

        public static ExifAttribute createURational(Rational[] values, ByteOrder byteOrder) {
            final ByteBuffer buffer = ByteBuffer.wrap(
                    new byte[IFD_FORMAT_BYTES_PER_FORMAT[IFD_FORMAT_URATIONAL] * values.length]);
            buffer.order(byteOrder);
            for (Rational value : values) {
                buffer.putInt((int) value.numerator);
                buffer.putInt((int) value.denominator);
            }
            return new ExifAttribute(IFD_FORMAT_URATIONAL, values.length, buffer.array());
        }

        public static ExifAttribute createURational(Rational value, ByteOrder byteOrder) {
            return createURational(new Rational[] {value}, byteOrder);
        }

        public static ExifAttribute createSRational(Rational[] values, ByteOrder byteOrder) {
            final ByteBuffer buffer = ByteBuffer.wrap(
                    new byte[IFD_FORMAT_BYTES_PER_FORMAT[IFD_FORMAT_SRATIONAL] * values.length]);
            buffer.order(byteOrder);
            for (Rational value : values) {
                buffer.putInt((int) value.numerator);
                buffer.putInt((int) value.denominator);
            }
            return new ExifAttribute(IFD_FORMAT_SRATIONAL, values.length, buffer.array());
        }

        public static ExifAttribute createSRational(Rational value, ByteOrder byteOrder) {
            return createSRational(new Rational[] {value}, byteOrder);
        }

        public static ExifAttribute createDouble(double[] values, ByteOrder byteOrder) {
            final ByteBuffer buffer = ByteBuffer.wrap(
                    new byte[IFD_FORMAT_BYTES_PER_FORMAT[IFD_FORMAT_DOUBLE] * values.length]);
            buffer.order(byteOrder);
            for (double value : values) {
                buffer.putDouble(value);
            }
            return new ExifAttribute(IFD_FORMAT_DOUBLE, values.length, buffer.array());
        }

        public static ExifAttribute createDouble(double value, ByteOrder byteOrder) {
            return createDouble(new double[] {value}, byteOrder);
        }

        @Override
        public String toString() {
            return "(" + IFD_FORMAT_NAMES[format] + ", data length:" + bytes.length + ")";
        }

        private Object getValue(ByteOrder byteOrder) {
            ByteOrderedDataInputStream inputStream = null;
            try {
                inputStream = new ByteOrderedDataInputStream(bytes);
                inputStream.setByteOrder(byteOrder);
                switch (format) {
                    case IFD_FORMAT_BYTE:
                    case IFD_FORMAT_SBYTE: {
                        // Exception for GPSAltitudeRef tag
                        if (bytes.length == 1 && bytes[0] >= 0 && bytes[0] <= 1) {
                            return new String(new char[] { (char) (bytes[0] + '0') });
                        }
                        return new String(bytes, ASCII);
                    }
                    case IFD_FORMAT_UNDEFINED:
                    case IFD_FORMAT_STRING: {
                        int index = 0;
                        if (numberOfComponents >= EXIF_ASCII_PREFIX.length) {
                            boolean same = true;
                            for (int i = 0; i < EXIF_ASCII_PREFIX.length; ++i) {
                                if (bytes[i] != EXIF_ASCII_PREFIX[i]) {
                                    same = false;
                                    break;
                                }
                            }
                            if (same) {
                                index = EXIF_ASCII_PREFIX.length;
                            }
                        }

                        StringBuilder stringBuilder = new StringBuilder();
                        while (index < numberOfComponents) {
                            int ch = bytes[index];
                            if (ch == 0) {
                                break;
                            }
                            if (ch >= 32) {
                                stringBuilder.append((char) ch);
                            } else {
                                stringBuilder.append('?');
                            }
                            ++index;
                        }
                        return stringBuilder.toString();
                    }
                    case IFD_FORMAT_USHORT: {
                        final int[] values = new int[numberOfComponents];
                        for (int i = 0; i < numberOfComponents; ++i) {
                            values[i] = inputStream.readUnsignedShort();
                        }
                        return values;
                    }
                    case IFD_FORMAT_ULONG: {
                        final long[] values = new long[numberOfComponents];
                        for (int i = 0; i < numberOfComponents; ++i) {
                            values[i] = inputStream.readUnsignedInt();
                        }
                        return values;
                    }
                    case IFD_FORMAT_URATIONAL: {
                        final Rational[] values = new Rational[numberOfComponents];
                        for (int i = 0; i < numberOfComponents; ++i) {
                            final long numerator = inputStream.readUnsignedInt();
                            final long denominator = inputStream.readUnsignedInt();
                            values[i] = new Rational(numerator, denominator);
                        }
                        return values;
                    }
                    case IFD_FORMAT_SSHORT: {
                        final int[] values = new int[numberOfComponents];
                        for (int i = 0; i < numberOfComponents; ++i) {
                            values[i] = inputStream.readShort();
                        }
                        return values;
                    }
                    case IFD_FORMAT_SLONG: {
                        final int[] values = new int[numberOfComponents];
                        for (int i = 0; i < numberOfComponents; ++i) {
                            values[i] = inputStream.readInt();
                        }
                        return values;
                    }
                    case IFD_FORMAT_SRATIONAL: {
                        final Rational[] values = new Rational[numberOfComponents];
                        for (int i = 0; i < numberOfComponents; ++i) {
                            final long numerator = inputStream.readInt();
                            final long denominator = inputStream.readInt();
                            values[i] = new Rational(numerator, denominator);
                        }
                        return values;
                    }
                    case IFD_FORMAT_SINGLE: {
                        final double[] values = new double[numberOfComponents];
                        for (int i = 0; i < numberOfComponents; ++i) {
                            values[i] = inputStream.readFloat();
                        }
                        return values;
                    }
                    case IFD_FORMAT_DOUBLE: {
                        final double[] values = new double[numberOfComponents];
                        for (int i = 0; i < numberOfComponents; ++i) {
                            values[i] = inputStream.readDouble();
                        }
                        return values;
                    }
                    default:
                        return null;
                }
            } catch (IOException e) {
                Log.w(TAG, "IOException occurred during reading a value", e);
                return null;
            } finally {
                if (inputStream != null) {
                    try {
                        inputStream.close();
                    } catch (IOException e) {
                        Log.e(TAG, "IOException occurred while closing InputStream", e);
                    }
                }
            }
        }

        public double getDoubleValue(ByteOrder byteOrder) {
            Object value = getValue(byteOrder);
            if (value == null) {
                throw new NumberFormatException("NULL can't be converted to a double value");
            }
            if (value instanceof String) {
                return Double.parseDouble((String) value);
            }
            if (value instanceof long[]) {
                long[] array = (long[]) value;
                if (array.length == 1) {
                    return array[0];
                }
                throw new NumberFormatException("There are more than one component");
            }
            if (value instanceof int[]) {
                int[] array = (int[]) value;
                if (array.length == 1) {
                    return array[0];
                }
                throw new NumberFormatException("There are more than one component");
            }
            if (value instanceof double[]) {
                double[] array = (double[]) value;
                if (array.length == 1) {
                    return array[0];
                }
                throw new NumberFormatException("There are more than one component");
            }
            if (value instanceof Rational[]) {
                Rational[] array = (Rational[]) value;
                if (array.length == 1) {
                    return array[0].calculate();
                }
                throw new NumberFormatException("There are more than one component");
            }
            throw new NumberFormatException("Couldn't find a double value");
        }

        public int getIntValue(ByteOrder byteOrder) {
            Object value = getValue(byteOrder);
            if (value == null) {
                throw new NumberFormatException("NULL can't be converted to a integer value");
            }
            if (value instanceof String) {
                return Integer.parseInt((String) value);
            }
            if (value instanceof long[]) {
                long[] array = (long[]) value;
                if (array.length == 1) {
                    return (int) array[0];
                }
                throw new NumberFormatException("There are more than one component");
            }
            if (value instanceof int[]) {
                int[] array = (int[]) value;
                if (array.length == 1) {
                    return array[0];
                }
                throw new NumberFormatException("There are more than one component");
            }
            throw new NumberFormatException("Couldn't find a integer value");
        }

        public String getStringValue(ByteOrder byteOrder) {
            Object value = getValue(byteOrder);
            if (value == null) {
                return null;
            }
            if (value instanceof String) {
                return (String) value;
            }

            final StringBuilder stringBuilder = new StringBuilder();
            if (value instanceof long[]) {
                long[] array = (long[]) value;
                for (int i = 0; i < array.length; ++i) {
                    stringBuilder.append(array[i]);
                    if (i + 1 != array.length) {
                        stringBuilder.append(",");
                    }
                }
                return stringBuilder.toString();
            }
            if (value instanceof int[]) {
                int[] array = (int[]) value;
                for (int i = 0; i < array.length; ++i) {
                    stringBuilder.append(array[i]);
                    if (i + 1 != array.length) {
                        stringBuilder.append(",");
                    }
                }
                return stringBuilder.toString();
            }
            if (value instanceof double[]) {
                double[] array = (double[]) value;
                for (int i = 0; i < array.length; ++i) {
                    stringBuilder.append(array[i]);
                    if (i + 1 != array.length) {
                        stringBuilder.append(",");
                    }
                }
                return stringBuilder.toString();
            }
            if (value instanceof Rational[]) {
                Rational[] array = (Rational[]) value;
                for (int i = 0; i < array.length; ++i) {
                    stringBuilder.append(array[i].numerator);
                    stringBuilder.append('/');
                    stringBuilder.append(array[i].denominator);
                    if (i + 1 != array.length) {
                        stringBuilder.append(",");
                    }
                }
                return stringBuilder.toString();
            }
            return null;
        }

        public int size() {
            return IFD_FORMAT_BYTES_PER_FORMAT[format] * numberOfComponents;
        }
    }

    // A class for indicating EXIF tag.
    static class ExifTag {
        public final int number;
        public final String name;
        public final int primaryFormat;
        public final int secondaryFormat;

        private ExifTag(String name, int number, int format) {
            this.name = name;
            this.number = number;
            this.primaryFormat = format;
            this.secondaryFormat = -1;
        }

        private ExifTag(String name, int number, int primaryFormat, int secondaryFormat) {
            this.name = name;
            this.number = number;
            this.primaryFormat = primaryFormat;
            this.secondaryFormat = secondaryFormat;
        }

        private boolean isFormatCompatible(int format) {
            if (primaryFormat == IFD_FORMAT_UNDEFINED || format == IFD_FORMAT_UNDEFINED) {
                return true;
            } else if (primaryFormat == format || secondaryFormat == format) {
                return true;
            } else if ((primaryFormat == IFD_FORMAT_ULONG || secondaryFormat == IFD_FORMAT_ULONG)
                    && format == IFD_FORMAT_USHORT) {
                return true;
            } else if ((primaryFormat == IFD_FORMAT_SLONG || secondaryFormat == IFD_FORMAT_SLONG)
                    && format == IFD_FORMAT_SSHORT) {
                return true;
            } else if ((primaryFormat == IFD_FORMAT_DOUBLE || secondaryFormat == IFD_FORMAT_DOUBLE)
                    && format == IFD_FORMAT_SINGLE) {
                return true;
            }
            return false;
        }
    }

    // Primary image IFD TIFF tags (See JEITA CP-3451C Section 4.6.8 Tag Support Levels)
    private static final ExifTag[] IFD_TIFF_TAGS = new ExifTag[] {
            // For below two, see TIFF 6.0 Spec Section 3: Bilevel Images.
            new ExifTag(TAG_NEW_SUBFILE_TYPE, 254, IFD_FORMAT_ULONG),
            new ExifTag(TAG_SUBFILE_TYPE, 255, IFD_FORMAT_ULONG),
            new ExifTag(TAG_IMAGE_WIDTH, 256, IFD_FORMAT_USHORT, IFD_FORMAT_ULONG),
            new ExifTag(TAG_IMAGE_LENGTH, 257, IFD_FORMAT_USHORT, IFD_FORMAT_ULONG),
            new ExifTag(TAG_BITS_PER_SAMPLE, 258, IFD_FORMAT_USHORT),
            new ExifTag(TAG_COMPRESSION, 259, IFD_FORMAT_USHORT),
            new ExifTag(TAG_PHOTOMETRIC_INTERPRETATION, 262, IFD_FORMAT_USHORT),
            new ExifTag(TAG_IMAGE_DESCRIPTION, 270, IFD_FORMAT_STRING),
            new ExifTag(TAG_MAKE, 271, IFD_FORMAT_STRING),
            new ExifTag(TAG_MODEL, 272, IFD_FORMAT_STRING),
            new ExifTag(TAG_STRIP_OFFSETS, 273, IFD_FORMAT_USHORT, IFD_FORMAT_ULONG),
            new ExifTag(TAG_ORIENTATION, 274, IFD_FORMAT_USHORT),
            new ExifTag(TAG_SAMPLES_PER_PIXEL, 277, IFD_FORMAT_USHORT),
            new ExifTag(TAG_ROWS_PER_STRIP, 278, IFD_FORMAT_USHORT, IFD_FORMAT_ULONG),
            new ExifTag(TAG_STRIP_BYTE_COUNTS, 279, IFD_FORMAT_USHORT, IFD_FORMAT_ULONG),
            new ExifTag(TAG_X_RESOLUTION, 282, IFD_FORMAT_URATIONAL),
            new ExifTag(TAG_Y_RESOLUTION, 283, IFD_FORMAT_URATIONAL),
            new ExifTag(TAG_PLANAR_CONFIGURATION, 284, IFD_FORMAT_USHORT),
            new ExifTag(TAG_RESOLUTION_UNIT, 296, IFD_FORMAT_USHORT),
            new ExifTag(TAG_TRANSFER_FUNCTION, 301, IFD_FORMAT_USHORT),
            new ExifTag(TAG_SOFTWARE, 305, IFD_FORMAT_STRING),
            new ExifTag(TAG_DATETIME, 306, IFD_FORMAT_STRING),
            new ExifTag(TAG_ARTIST, 315, IFD_FORMAT_STRING),
            new ExifTag(TAG_WHITE_POINT, 318, IFD_FORMAT_URATIONAL),
            new ExifTag(TAG_PRIMARY_CHROMATICITIES, 319, IFD_FORMAT_URATIONAL),
            // See Adobe PageMaker® 6.0 TIFF Technical Notes, Note 1.
            new ExifTag(TAG_SUB_IFD_POINTER, 330, IFD_FORMAT_ULONG),
            new ExifTag(TAG_JPEG_INTERCHANGE_FORMAT, 513, IFD_FORMAT_ULONG),
            new ExifTag(TAG_JPEG_INTERCHANGE_FORMAT_LENGTH, 514, IFD_FORMAT_ULONG),
            new ExifTag(TAG_Y_CB_CR_COEFFICIENTS, 529, IFD_FORMAT_URATIONAL),
            new ExifTag(TAG_Y_CB_CR_SUB_SAMPLING, 530, IFD_FORMAT_USHORT),
            new ExifTag(TAG_Y_CB_CR_POSITIONING, 531, IFD_FORMAT_USHORT),
            new ExifTag(TAG_REFERENCE_BLACK_WHITE, 532, IFD_FORMAT_URATIONAL),
            new ExifTag(TAG_COPYRIGHT, 33432, IFD_FORMAT_STRING),
            new ExifTag(TAG_EXIF_IFD_POINTER, 34665, IFD_FORMAT_ULONG),
            new ExifTag(TAG_GPS_INFO_IFD_POINTER, 34853, IFD_FORMAT_ULONG),
            // RW2 file tags
            // See http://www.sno.phy.queensu.ca/~phil/exiftool/TagNames/PanasonicRaw.html)
            new ExifTag(TAG_RW2_SENSOR_TOP_BORDER, 4, IFD_FORMAT_ULONG),
            new ExifTag(TAG_RW2_SENSOR_LEFT_BORDER, 5, IFD_FORMAT_ULONG),
            new ExifTag(TAG_RW2_SENSOR_BOTTOM_BORDER, 6, IFD_FORMAT_ULONG),
            new ExifTag(TAG_RW2_SENSOR_RIGHT_BORDER, 7, IFD_FORMAT_ULONG),
            new ExifTag(TAG_RW2_ISO, 23, IFD_FORMAT_USHORT),
            new ExifTag(TAG_RW2_JPG_FROM_RAW, 46, IFD_FORMAT_UNDEFINED)
    };

    // Primary image IFD Exif Private tags (See JEITA CP-3451C Section 4.6.8 Tag Support Levels)
    private static final ExifTag[] IFD_EXIF_TAGS = new ExifTag[] {
            new ExifTag(TAG_EXPOSURE_TIME, 33434, IFD_FORMAT_URATIONAL),
            new ExifTag(TAG_F_NUMBER, 33437, IFD_FORMAT_URATIONAL),
            new ExifTag(TAG_EXPOSURE_PROGRAM, 34850, IFD_FORMAT_USHORT),
            new ExifTag(TAG_SPECTRAL_SENSITIVITY, 34852, IFD_FORMAT_STRING),
            new ExifTag(TAG_PHOTOGRAPHIC_SENSITIVITY, 34855, IFD_FORMAT_USHORT),
            new ExifTag(TAG_OECF, 34856, IFD_FORMAT_UNDEFINED),
            new ExifTag(TAG_EXIF_VERSION, 36864, IFD_FORMAT_STRING),
            new ExifTag(TAG_DATETIME_ORIGINAL, 36867, IFD_FORMAT_STRING),
            new ExifTag(TAG_DATETIME_DIGITIZED, 36868, IFD_FORMAT_STRING),
            new ExifTag(TAG_COMPONENTS_CONFIGURATION, 37121, IFD_FORMAT_UNDEFINED),
            new ExifTag(TAG_COMPRESSED_BITS_PER_PIXEL, 37122, IFD_FORMAT_URATIONAL),
            new ExifTag(TAG_SHUTTER_SPEED_VALUE, 37377, IFD_FORMAT_SRATIONAL),
            new ExifTag(TAG_APERTURE_VALUE, 37378, IFD_FORMAT_URATIONAL),
            new ExifTag(TAG_BRIGHTNESS_VALUE, 37379, IFD_FORMAT_SRATIONAL),
            new ExifTag(TAG_EXPOSURE_BIAS_VALUE, 37380, IFD_FORMAT_SRATIONAL),
            new ExifTag(TAG_MAX_APERTURE_VALUE, 37381, IFD_FORMAT_URATIONAL),
            new ExifTag(TAG_SUBJECT_DISTANCE, 37382, IFD_FORMAT_URATIONAL),
            new ExifTag(TAG_METERING_MODE, 37383, IFD_FORMAT_USHORT),
            new ExifTag(TAG_LIGHT_SOURCE, 37384, IFD_FORMAT_USHORT),
            new ExifTag(TAG_FLASH, 37385, IFD_FORMAT_USHORT),
            new ExifTag(TAG_FOCAL_LENGTH, 37386, IFD_FORMAT_URATIONAL),
            new ExifTag(TAG_SUBJECT_AREA, 37396, IFD_FORMAT_USHORT),
            new ExifTag(TAG_MAKER_NOTE, 37500, IFD_FORMAT_UNDEFINED),
            new ExifTag(TAG_USER_COMMENT, 37510, IFD_FORMAT_UNDEFINED),
            new ExifTag(TAG_SUBSEC_TIME, 37520, IFD_FORMAT_STRING),
            new ExifTag(TAG_SUBSEC_TIME_ORIGINAL, 37521, IFD_FORMAT_STRING),
            new ExifTag(TAG_SUBSEC_TIME_DIGITIZED, 37522, IFD_FORMAT_STRING),
            new ExifTag(TAG_FLASHPIX_VERSION, 40960, IFD_FORMAT_UNDEFINED),
            new ExifTag(TAG_COLOR_SPACE, 40961, IFD_FORMAT_USHORT),
            new ExifTag(TAG_PIXEL_X_DIMENSION, 40962, IFD_FORMAT_USHORT, IFD_FORMAT_ULONG),
            new ExifTag(TAG_PIXEL_Y_DIMENSION, 40963, IFD_FORMAT_USHORT, IFD_FORMAT_ULONG),
            new ExifTag(TAG_RELATED_SOUND_FILE, 40964, IFD_FORMAT_STRING),
            new ExifTag(TAG_INTEROPERABILITY_IFD_POINTER, 40965, IFD_FORMAT_ULONG),
            new ExifTag(TAG_FLASH_ENERGY, 41483, IFD_FORMAT_URATIONAL),
            new ExifTag(TAG_SPATIAL_FREQUENCY_RESPONSE, 41484, IFD_FORMAT_UNDEFINED),
            new ExifTag(TAG_FOCAL_PLANE_X_RESOLUTION, 41486, IFD_FORMAT_URATIONAL),
            new ExifTag(TAG_FOCAL_PLANE_Y_RESOLUTION, 41487, IFD_FORMAT_URATIONAL),
            new ExifTag(TAG_FOCAL_PLANE_RESOLUTION_UNIT, 41488, IFD_FORMAT_USHORT),
            new ExifTag(TAG_SUBJECT_LOCATION, 41492, IFD_FORMAT_USHORT),
            new ExifTag(TAG_EXPOSURE_INDEX, 41493, IFD_FORMAT_URATIONAL),
            new ExifTag(TAG_SENSING_METHOD, 41495, IFD_FORMAT_USHORT),
            new ExifTag(TAG_FILE_SOURCE, 41728, IFD_FORMAT_UNDEFINED),
            new ExifTag(TAG_SCENE_TYPE, 41729, IFD_FORMAT_UNDEFINED),
            new ExifTag(TAG_CFA_PATTERN, 41730, IFD_FORMAT_UNDEFINED),
            new ExifTag(TAG_CUSTOM_RENDERED, 41985, IFD_FORMAT_USHORT),
            new ExifTag(TAG_EXPOSURE_MODE, 41986, IFD_FORMAT_USHORT),
            new ExifTag(TAG_WHITE_BALANCE, 41987, IFD_FORMAT_USHORT),
            new ExifTag(TAG_DIGITAL_ZOOM_RATIO, 41988, IFD_FORMAT_URATIONAL),
            new ExifTag(TAG_FOCAL_LENGTH_IN_35MM_FILM, 41989, IFD_FORMAT_USHORT),
            new ExifTag(TAG_SCENE_CAPTURE_TYPE, 41990, IFD_FORMAT_USHORT),
            new ExifTag(TAG_GAIN_CONTROL, 41991, IFD_FORMAT_USHORT),
            new ExifTag(TAG_CONTRAST, 41992, IFD_FORMAT_USHORT),
            new ExifTag(TAG_SATURATION, 41993, IFD_FORMAT_USHORT),
            new ExifTag(TAG_SHARPNESS, 41994, IFD_FORMAT_USHORT),
            new ExifTag(TAG_DEVICE_SETTING_DESCRIPTION, 41995, IFD_FORMAT_UNDEFINED),
            new ExifTag(TAG_SUBJECT_DISTANCE_RANGE, 41996, IFD_FORMAT_USHORT),
            new ExifTag(TAG_IMAGE_UNIQUE_ID, 42016, IFD_FORMAT_STRING),
            new ExifTag(TAG_DNG_VERSION, 50706, IFD_FORMAT_BYTE),
            new ExifTag(TAG_DEFAULT_CROP_SIZE, 50720, IFD_FORMAT_USHORT, IFD_FORMAT_ULONG)
    };

    // Primary image IFD GPS Info tags (See JEITA CP-3451C Section 4.6.8 Tag Support Levels)
    private static final ExifTag[] IFD_GPS_TAGS = new ExifTag[] {
            new ExifTag(TAG_GPS_VERSION_ID, 0, IFD_FORMAT_BYTE),
            new ExifTag(TAG_GPS_LATITUDE_REF, 1, IFD_FORMAT_STRING),
            new ExifTag(TAG_GPS_LATITUDE, 2, IFD_FORMAT_URATIONAL),
            new ExifTag(TAG_GPS_LONGITUDE_REF, 3, IFD_FORMAT_STRING),
            new ExifTag(TAG_GPS_LONGITUDE, 4, IFD_FORMAT_URATIONAL),
            new ExifTag(TAG_GPS_ALTITUDE_REF, 5, IFD_FORMAT_BYTE),
            new ExifTag(TAG_GPS_ALTITUDE, 6, IFD_FORMAT_URATIONAL),
            new ExifTag(TAG_GPS_TIMESTAMP, 7, IFD_FORMAT_URATIONAL),
            new ExifTag(TAG_GPS_SATELLITES, 8, IFD_FORMAT_STRING),
            new ExifTag(TAG_GPS_STATUS, 9, IFD_FORMAT_STRING),
            new ExifTag(TAG_GPS_MEASURE_MODE, 10, IFD_FORMAT_STRING),
            new ExifTag(TAG_GPS_DOP, 11, IFD_FORMAT_URATIONAL),
            new ExifTag(TAG_GPS_SPEED_REF, 12, IFD_FORMAT_STRING),
            new ExifTag(TAG_GPS_SPEED, 13, IFD_FORMAT_URATIONAL),
            new ExifTag(TAG_GPS_TRACK_REF, 14, IFD_FORMAT_STRING),
            new ExifTag(TAG_GPS_TRACK, 15, IFD_FORMAT_URATIONAL),
            new ExifTag(TAG_GPS_IMG_DIRECTION_REF, 16, IFD_FORMAT_STRING),
            new ExifTag(TAG_GPS_IMG_DIRECTION, 17, IFD_FORMAT_URATIONAL),
            new ExifTag(TAG_GPS_MAP_DATUM, 18, IFD_FORMAT_STRING),
            new ExifTag(TAG_GPS_DEST_LATITUDE_REF, 19, IFD_FORMAT_STRING),
            new ExifTag(TAG_GPS_DEST_LATITUDE, 20, IFD_FORMAT_URATIONAL),
            new ExifTag(TAG_GPS_DEST_LONGITUDE_REF, 21, IFD_FORMAT_STRING),
            new ExifTag(TAG_GPS_DEST_LONGITUDE, 22, IFD_FORMAT_URATIONAL),
            new ExifTag(TAG_GPS_DEST_BEARING_REF, 23, IFD_FORMAT_STRING),
            new ExifTag(TAG_GPS_DEST_BEARING, 24, IFD_FORMAT_URATIONAL),
            new ExifTag(TAG_GPS_DEST_DISTANCE_REF, 25, IFD_FORMAT_STRING),
            new ExifTag(TAG_GPS_DEST_DISTANCE, 26, IFD_FORMAT_URATIONAL),
            new ExifTag(TAG_GPS_PROCESSING_METHOD, 27, IFD_FORMAT_UNDEFINED),
            new ExifTag(TAG_GPS_AREA_INFORMATION, 28, IFD_FORMAT_UNDEFINED),
            new ExifTag(TAG_GPS_DATESTAMP, 29, IFD_FORMAT_STRING),
            new ExifTag(TAG_GPS_DIFFERENTIAL, 30, IFD_FORMAT_USHORT)
    };
    // Primary image IFD Interoperability tag (See JEITA CP-3451C Section 4.6.8 Tag Support Levels)
    private static final ExifTag[] IFD_INTEROPERABILITY_TAGS = new ExifTag[] {
            new ExifTag(TAG_INTEROPERABILITY_INDEX, 1, IFD_FORMAT_STRING)
    };
    // IFD Thumbnail tags (See JEITA CP-3451C Section 4.6.8 Tag Support Levels)
    private static final ExifTag[] IFD_THUMBNAIL_TAGS = new ExifTag[] {
            // For below two, see TIFF 6.0 Spec Section 3: Bilevel Images.
            new ExifTag(TAG_NEW_SUBFILE_TYPE, 254, IFD_FORMAT_ULONG),
            new ExifTag(TAG_SUBFILE_TYPE, 255, IFD_FORMAT_ULONG),
            new ExifTag(TAG_THUMBNAIL_IMAGE_WIDTH, 256, IFD_FORMAT_USHORT, IFD_FORMAT_ULONG),
            new ExifTag(TAG_THUMBNAIL_IMAGE_LENGTH, 257, IFD_FORMAT_USHORT, IFD_FORMAT_ULONG),
            new ExifTag(TAG_BITS_PER_SAMPLE, 258, IFD_FORMAT_USHORT),
            new ExifTag(TAG_COMPRESSION, 259, IFD_FORMAT_USHORT),
            new ExifTag(TAG_PHOTOMETRIC_INTERPRETATION, 262, IFD_FORMAT_USHORT),
            new ExifTag(TAG_IMAGE_DESCRIPTION, 270, IFD_FORMAT_STRING),
            new ExifTag(TAG_MAKE, 271, IFD_FORMAT_STRING),
            new ExifTag(TAG_MODEL, 272, IFD_FORMAT_STRING),
            new ExifTag(TAG_STRIP_OFFSETS, 273, IFD_FORMAT_USHORT, IFD_FORMAT_ULONG),
            new ExifTag(TAG_ORIENTATION, 274, IFD_FORMAT_USHORT),
            new ExifTag(TAG_SAMPLES_PER_PIXEL, 277, IFD_FORMAT_USHORT),
            new ExifTag(TAG_ROWS_PER_STRIP, 278, IFD_FORMAT_USHORT, IFD_FORMAT_ULONG),
            new ExifTag(TAG_STRIP_BYTE_COUNTS, 279, IFD_FORMAT_USHORT, IFD_FORMAT_ULONG),
            new ExifTag(TAG_X_RESOLUTION, 282, IFD_FORMAT_URATIONAL),
            new ExifTag(TAG_Y_RESOLUTION, 283, IFD_FORMAT_URATIONAL),
            new ExifTag(TAG_PLANAR_CONFIGURATION, 284, IFD_FORMAT_USHORT),
            new ExifTag(TAG_RESOLUTION_UNIT, 296, IFD_FORMAT_USHORT),
            new ExifTag(TAG_TRANSFER_FUNCTION, 301, IFD_FORMAT_USHORT),
            new ExifTag(TAG_SOFTWARE, 305, IFD_FORMAT_STRING),
            new ExifTag(TAG_DATETIME, 306, IFD_FORMAT_STRING),
            new ExifTag(TAG_ARTIST, 315, IFD_FORMAT_STRING),
            new ExifTag(TAG_WHITE_POINT, 318, IFD_FORMAT_URATIONAL),
            new ExifTag(TAG_PRIMARY_CHROMATICITIES, 319, IFD_FORMAT_URATIONAL),
            // See Adobe PageMaker® 6.0 TIFF Technical Notes, Note 1.
            new ExifTag(TAG_SUB_IFD_POINTER, 330, IFD_FORMAT_ULONG),
            new ExifTag(TAG_JPEG_INTERCHANGE_FORMAT, 513, IFD_FORMAT_ULONG),
            new ExifTag(TAG_JPEG_INTERCHANGE_FORMAT_LENGTH, 514, IFD_FORMAT_ULONG),
            new ExifTag(TAG_Y_CB_CR_COEFFICIENTS, 529, IFD_FORMAT_URATIONAL),
            new ExifTag(TAG_Y_CB_CR_SUB_SAMPLING, 530, IFD_FORMAT_USHORT),
            new ExifTag(TAG_Y_CB_CR_POSITIONING, 531, IFD_FORMAT_USHORT),
            new ExifTag(TAG_REFERENCE_BLACK_WHITE, 532, IFD_FORMAT_URATIONAL),
            new ExifTag(TAG_COPYRIGHT, 33432, IFD_FORMAT_STRING),
            new ExifTag(TAG_EXIF_IFD_POINTER, 34665, IFD_FORMAT_ULONG),
            new ExifTag(TAG_GPS_INFO_IFD_POINTER, 34853, IFD_FORMAT_ULONG),
            new ExifTag(TAG_DNG_VERSION, 50706, IFD_FORMAT_BYTE),
            new ExifTag(TAG_DEFAULT_CROP_SIZE, 50720, IFD_FORMAT_USHORT, IFD_FORMAT_ULONG)
    };

    // RAF file tag (See piex.cc line 372)
    private static final ExifTag TAG_RAF_IMAGE_SIZE =
            new ExifTag(TAG_STRIP_OFFSETS, 273, IFD_FORMAT_USHORT);

    // ORF file tags (See http://www.exiv2.org/tags-olympus.html)
    private static final ExifTag[] ORF_MAKER_NOTE_TAGS = new ExifTag[] {
            new ExifTag(TAG_ORF_THUMBNAIL_IMAGE, 256, IFD_FORMAT_UNDEFINED),
            new ExifTag(TAG_ORF_CAMERA_SETTINGS_IFD_POINTER, 8224, IFD_FORMAT_ULONG),
            new ExifTag(TAG_ORF_IMAGE_PROCESSING_IFD_POINTER, 8256, IFD_FORMAT_ULONG)
    };
    private static final ExifTag[] ORF_CAMERA_SETTINGS_TAGS = new ExifTag[] {
            new ExifTag(TAG_ORF_PREVIEW_IMAGE_START, 257, IFD_FORMAT_ULONG),
            new ExifTag(TAG_ORF_PREVIEW_IMAGE_LENGTH, 258, IFD_FORMAT_ULONG)
    };
    private static final ExifTag[] ORF_IMAGE_PROCESSING_TAGS = new ExifTag[] {
            new ExifTag(TAG_ORF_ASPECT_FRAME, 4371, IFD_FORMAT_USHORT)
    };
    // PEF file tag (See http://www.sno.phy.queensu.ca/~phil/exiftool/TagNames/Pentax.html)
    private static final ExifTag[] PEF_TAGS = new ExifTag[] {
            new ExifTag(TAG_COLOR_SPACE, 55, IFD_FORMAT_USHORT)
    };

    // See JEITA CP-3451C Section 4.6.3: Exif-specific IFD.
    // The following values are used for indicating pointers to the other Image File Directories.

    // Indices of Exif Ifd tag groups
    /** @hide */
    @Retention(RetentionPolicy.SOURCE)
    @IntDef({IFD_TYPE_PRIMARY, IFD_TYPE_EXIF, IFD_TYPE_GPS, IFD_TYPE_INTEROPERABILITY,
            IFD_TYPE_THUMBNAIL, IFD_TYPE_PREVIEW, IFD_TYPE_ORF_MAKER_NOTE,
            IFD_TYPE_ORF_CAMERA_SETTINGS, IFD_TYPE_ORF_IMAGE_PROCESSING, IFD_TYPE_PEF})
    public @interface IfdType {}

    static final int IFD_TYPE_PRIMARY = 0;
    private static final int IFD_TYPE_EXIF = 1;
    private static final int IFD_TYPE_GPS = 2;
    private static final int IFD_TYPE_INTEROPERABILITY = 3;
    static final int IFD_TYPE_THUMBNAIL = 4;
    static final int IFD_TYPE_PREVIEW = 5;
    private static final int IFD_TYPE_ORF_MAKER_NOTE = 6;
    private static final int IFD_TYPE_ORF_CAMERA_SETTINGS = 7;
    private static final int IFD_TYPE_ORF_IMAGE_PROCESSING = 8;
    private static final int IFD_TYPE_PEF = 9;

    // List of Exif tag groups
    static final ExifTag[][] EXIF_TAGS = new ExifTag[][] {
            IFD_TIFF_TAGS, IFD_EXIF_TAGS, IFD_GPS_TAGS, IFD_INTEROPERABILITY_TAGS,
            IFD_THUMBNAIL_TAGS, IFD_TIFF_TAGS, ORF_MAKER_NOTE_TAGS, ORF_CAMERA_SETTINGS_TAGS,
            ORF_IMAGE_PROCESSING_TAGS, PEF_TAGS
    };
    // List of tags for pointing to the other image file directory offset.
    private static final ExifTag[] EXIF_POINTER_TAGS = new ExifTag[] {
            new ExifTag(TAG_SUB_IFD_POINTER, 330, IFD_FORMAT_ULONG),
            new ExifTag(TAG_EXIF_IFD_POINTER, 34665, IFD_FORMAT_ULONG),
            new ExifTag(TAG_GPS_INFO_IFD_POINTER, 34853, IFD_FORMAT_ULONG),
            new ExifTag(TAG_INTEROPERABILITY_IFD_POINTER, 40965, IFD_FORMAT_ULONG),
            new ExifTag(TAG_ORF_CAMERA_SETTINGS_IFD_POINTER, 8224, IFD_FORMAT_BYTE),
            new ExifTag(TAG_ORF_IMAGE_PROCESSING_IFD_POINTER, 8256, IFD_FORMAT_BYTE)
    };

    // Tags for indicating the thumbnail offset and length
    private static final ExifTag JPEG_INTERCHANGE_FORMAT_TAG =
            new ExifTag(TAG_JPEG_INTERCHANGE_FORMAT, 513, IFD_FORMAT_ULONG);
    private static final ExifTag JPEG_INTERCHANGE_FORMAT_LENGTH_TAG =
            new ExifTag(TAG_JPEG_INTERCHANGE_FORMAT_LENGTH, 514, IFD_FORMAT_ULONG);

    // Mappings from tag number to tag name and each item represents one IFD tag group.
    @SuppressWarnings("unchecked")
    private static final HashMap<Integer, ExifTag>[] sExifTagMapsForReading =
            new HashMap[EXIF_TAGS.length];
    // Mappings from tag name to tag number and each item represents one IFD tag group.
    @SuppressWarnings("unchecked")
    private static final HashMap<String, ExifTag>[] sExifTagMapsForWriting =
            new HashMap[EXIF_TAGS.length];
    private static final HashSet<String> sTagSetForCompatibility = new HashSet<>(Arrays.asList(
            TAG_F_NUMBER, TAG_DIGITAL_ZOOM_RATIO, TAG_EXPOSURE_TIME, TAG_SUBJECT_DISTANCE,
            TAG_GPS_TIMESTAMP));
    // Mappings from tag number to IFD type for pointer tags.
    @SuppressWarnings("unchecked")
    private static final HashMap<Integer, Integer> sExifPointerTagMap = new HashMap();

    // See JPEG File Interchange Format Version 1.02.
    // The following values are defined for handling JPEG streams. In this implementation, we are
    // not only getting information from EXIF but also from some JPEG special segments such as
    // MARKER_COM for user comment and MARKER_SOFx for image width and height.

    private static final Charset ASCII = Charset.forName("US-ASCII");
    // Identifier for EXIF APP1 segment in JPEG
    static final byte[] IDENTIFIER_EXIF_APP1 = "Exif\0\0".getBytes(ASCII);
    // JPEG segment markers, that each marker consumes two bytes beginning with 0xff and ending with
    // the indicator. There is no SOF4, SOF8, SOF16 markers in JPEG and SOFx markers indicates start
    // of frame(baseline DCT) and the image size info exists in its beginning part.
    static final byte MARKER = (byte) 0xff;
    private static final byte MARKER_SOI = (byte) 0xd8;
    private static final byte MARKER_SOF0 = (byte) 0xc0;
    private static final byte MARKER_SOF1 = (byte) 0xc1;
    private static final byte MARKER_SOF2 = (byte) 0xc2;
    private static final byte MARKER_SOF3 = (byte) 0xc3;
    private static final byte MARKER_SOF5 = (byte) 0xc5;
    private static final byte MARKER_SOF6 = (byte) 0xc6;
    private static final byte MARKER_SOF7 = (byte) 0xc7;
    private static final byte MARKER_SOF9 = (byte) 0xc9;
    private static final byte MARKER_SOF10 = (byte) 0xca;
    private static final byte MARKER_SOF11 = (byte) 0xcb;
    private static final byte MARKER_SOF13 = (byte) 0xcd;
    private static final byte MARKER_SOF14 = (byte) 0xce;
    private static final byte MARKER_SOF15 = (byte) 0xcf;
    private static final byte MARKER_SOS = (byte) 0xda;
    static final byte MARKER_APP1 = (byte) 0xe1;
    private static final byte MARKER_COM = (byte) 0xfe;
    static final byte MARKER_EOI = (byte) 0xd9;

    // Supported Image File Types
    private static final int IMAGE_TYPE_UNKNOWN = 0;
    private static final int IMAGE_TYPE_ARW = 1;
    private static final int IMAGE_TYPE_CR2 = 2;
    private static final int IMAGE_TYPE_DNG = 3;
    private static final int IMAGE_TYPE_JPEG = 4;
    private static final int IMAGE_TYPE_NEF = 5;
    private static final int IMAGE_TYPE_NRW = 6;
    private static final int IMAGE_TYPE_ORF = 7;
    private static final int IMAGE_TYPE_PEF = 8;
    private static final int IMAGE_TYPE_RAF = 9;
    private static final int IMAGE_TYPE_RW2 = 10;
    private static final int IMAGE_TYPE_SRW = 11;

    static {
        sFormatter = new SimpleDateFormat("yyyy:MM:dd HH:mm:ss");
        sFormatter.setTimeZone(TimeZone.getTimeZone("UTC"));

        // Build up the hash tables to look up Exif tags for reading Exif tags.
        for (int ifdType = 0; ifdType < EXIF_TAGS.length; ++ifdType) {
            sExifTagMapsForReading[ifdType] = new HashMap<>();
            sExifTagMapsForWriting[ifdType] = new HashMap<>();
            for (ExifTag tag : EXIF_TAGS[ifdType]) {
                sExifTagMapsForReading[ifdType].put(tag.number, tag);
                sExifTagMapsForWriting[ifdType].put(tag.name, tag);
            }
        }

        // Build up the hash table to look up Exif pointer tags.
        sExifPointerTagMap.put(EXIF_POINTER_TAGS[0].number, IFD_TYPE_PREVIEW); // 330
        sExifPointerTagMap.put(EXIF_POINTER_TAGS[1].number, IFD_TYPE_EXIF); // 34665
        sExifPointerTagMap.put(EXIF_POINTER_TAGS[2].number, IFD_TYPE_GPS); // 34853
        sExifPointerTagMap.put(EXIF_POINTER_TAGS[3].number, IFD_TYPE_INTEROPERABILITY); // 40965
        sExifPointerTagMap.put(EXIF_POINTER_TAGS[4].number, IFD_TYPE_ORF_CAMERA_SETTINGS); // 8224
        sExifPointerTagMap.put(EXIF_POINTER_TAGS[5].number, IFD_TYPE_ORF_IMAGE_PROCESSING); // 8256
    }

    private final String mFilename;
    private final AssetManager.AssetInputStream mAssetInputStream;
    private int mMimeType;
    @SuppressWarnings("unchecked")
    private final HashMap<String, ExifAttribute>[] mAttributes = new HashMap[EXIF_TAGS.length];
    private ByteOrder mExifByteOrder = ByteOrder.BIG_ENDIAN;
    private boolean mHasThumbnail;
    // The following values used for indicating a thumbnail position.
    private int mThumbnailOffset;
    private int mThumbnailLength;
    private byte[] mThumbnailBytes;
    private int mThumbnailCompression;
    private int mExifOffset;
    private int mOrfMakerNoteOffset;
    private int mOrfThumbnailOffset;
    private int mOrfThumbnailLength;
    private int mRw2JpgFromRawOffset;
    private boolean mIsSupportedFile;

    // Pattern to check non zero timestamp
    private static final Pattern sNonZeroTimePattern = Pattern.compile(".*[1-9].*");
    // Pattern to check gps timestamp
    private static final Pattern sGpsTimestampPattern =
            Pattern.compile("^([0-9][0-9]):([0-9][0-9]):([0-9][0-9])$");

    /**
     * Reads Exif tags from the specified image file.
     */
    public ExifInterface(String filename) throws IOException {
        if (filename == null) {
            throw new IllegalArgumentException("filename cannot be null");
        }
        FileInputStream in = null;
        mAssetInputStream = null;
        mFilename = filename;
        try {
            in = new FileInputStream(filename);
            loadAttributes(in);
        } finally {
            closeQuietly(in);
        }
    }

    /**
     * Reads Exif tags from the specified image input stream. Attribute mutation is not supported
     * for input streams. The given input stream will proceed its current position. Developers
     * should close the input stream after use. This constructor is not intended to be used with
     * an input stream that performs any networking operations.
     */
    public ExifInterface(InputStream inputStream) throws IOException {
        if (inputStream == null) {
            throw new IllegalArgumentException("inputStream cannot be null");
        }
        mFilename = null;
        if (inputStream instanceof AssetManager.AssetInputStream) {
            mAssetInputStream = (AssetManager.AssetInputStream) inputStream;
        } else {
            mAssetInputStream = null;
        }
        loadAttributes(inputStream);
    }

    /**
     * Returns the EXIF attribute of the specified tag or {@code null} if there is no such tag in
     * the image file.
     *
     * @param tag the name of the tag.
     */
    private ExifAttribute getExifAttribute(String tag) {
        // Retrieves all tag groups. The value from primary image tag group has a higher priority
        // than the value from the thumbnail tag group if there are more than one candidates.
        for (int i = 0; i < EXIF_TAGS.length; ++i) {
            ExifAttribute value = mAttributes[i].get(tag);
            if (value != null) {
                return value;
            }
        }
        return null;
    }

    /**
     * Returns the value of the specified tag or {@code null} if there
     * is no such tag in the image file.
     *
     * @param tag the name of the tag.
     */
    public String getAttribute(String tag) {
        ExifAttribute attribute = getExifAttribute(tag);
        if (attribute != null) {
            if (!sTagSetForCompatibility.contains(tag)) {
                return attribute.getStringValue(mExifByteOrder);
            }
            if (tag.equals(TAG_GPS_TIMESTAMP)) {
                // Convert the rational values to the custom formats for backwards compatibility.
                if (attribute.format != IFD_FORMAT_URATIONAL
                        && attribute.format != IFD_FORMAT_SRATIONAL) {
                    Log.w(TAG, "GPS Timestamp format is not rational. format=" + attribute.format);
                    return null;
                }
                Rational[] array = (Rational[]) attribute.getValue(mExifByteOrder);
                if (array == null || array.length != 3) {
                    Log.w(TAG, "Invalid GPS Timestamp array. array=" + Arrays.toString(array));
                    return null;
                }
                return String.format("%02d:%02d:%02d",
                        (int) ((float) array[0].numerator / array[0].denominator),
                        (int) ((float) array[1].numerator / array[1].denominator),
                        (int) ((float) array[2].numerator / array[2].denominator));
            }
            try {
                return Double.toString(attribute.getDoubleValue(mExifByteOrder));
            } catch (NumberFormatException e) {
                return null;
            }
        }
        return null;
    }

    /**
     * Returns the integer value of the specified tag. If there is no such tag
     * in the image file or the value cannot be parsed as integer, return
     * <var>defaultValue</var>.
     *
     * @param tag the name of the tag.
     * @param defaultValue the value to return if the tag is not available.
     */
    public int getAttributeInt(String tag, int defaultValue) {
        ExifAttribute exifAttribute = getExifAttribute(tag);
        if (exifAttribute == null) {
            return defaultValue;
        }

        try {
            return exifAttribute.getIntValue(mExifByteOrder);
        } catch (NumberFormatException e) {
            return defaultValue;
        }
    }

    /**
     * Returns the double value of the tag that is specified as rational or contains a
     * double-formatted value. If there is no such tag in the image file or the value cannot be
     * parsed as double, return <var>defaultValue</var>.
     *
     * @param tag the name of the tag.
     * @param defaultValue the value to return if the tag is not available.
     */
    public double getAttributeDouble(String tag, double defaultValue) {
        ExifAttribute exifAttribute = getExifAttribute(tag);
        if (exifAttribute == null) {
            return defaultValue;
        }

        try {
            return exifAttribute.getDoubleValue(mExifByteOrder);
        } catch (NumberFormatException e) {
            return defaultValue;
        }
    }

    /**
     * Sets the value of the specified tag.
     *
     * @param tag the name of the tag.
     * @param value the value of the tag.
     */
    public void setAttribute(String tag, String value) {
        // Convert the given value to rational values for backwards compatibility.
        if (value != null && sTagSetForCompatibility.contains(tag)) {
            if (tag.equals(TAG_GPS_TIMESTAMP)) {
                Matcher m = sGpsTimestampPattern.matcher(value);
                if (!m.find()) {
                    Log.w(TAG, "Invalid value for " + tag + " : " + value);
                    return;
                }
                value = Integer.parseInt(m.group(1)) + "/1," + Integer.parseInt(m.group(2)) + "/1,"
                        + Integer.parseInt(m.group(3)) + "/1";
            } else {
                try {
                    double doubleValue = Double.parseDouble(value);
                    value = new Rational(doubleValue).toString();
                } catch (NumberFormatException e) {
                    Log.w(TAG, "Invalid value for " + tag + " : " + value);
                    return;
                }
            }
        }

        for (int i = 0 ; i < EXIF_TAGS.length; ++i) {
            if (i == IFD_TYPE_THUMBNAIL && !mHasThumbnail) {
                continue;
            }
            final ExifTag exifTag = sExifTagMapsForWriting[i].get(tag);
            if (exifTag != null) {
                if (value == null) {
                    mAttributes[i].remove(tag);
                    continue;
                }
                Pair<Integer, Integer> guess = guessDataFormat(value);
                int dataFormat;
                if (exifTag.primaryFormat == guess.first || exifTag.primaryFormat == guess.second) {
                    dataFormat = exifTag.primaryFormat;
                } else if (exifTag.secondaryFormat != -1 && (exifTag.secondaryFormat == guess.first
                        || exifTag.secondaryFormat == guess.second)) {
                    dataFormat = exifTag.secondaryFormat;
                } else if (exifTag.primaryFormat == IFD_FORMAT_BYTE
                        || exifTag.primaryFormat == IFD_FORMAT_UNDEFINED
                        || exifTag.primaryFormat == IFD_FORMAT_STRING) {
                    dataFormat = exifTag.primaryFormat;
                } else {
                    Log.w(TAG, "Given tag (" + tag + ") value didn't match with one of expected "
                            + "formats: " + IFD_FORMAT_NAMES[exifTag.primaryFormat]
                            + (exifTag.secondaryFormat == -1 ? "" : ", "
                            + IFD_FORMAT_NAMES[exifTag.secondaryFormat]) + " (guess: "
                            + IFD_FORMAT_NAMES[guess.first] + (guess.second == -1 ? "" : ", "
                            + IFD_FORMAT_NAMES[guess.second]) + ")");
                    continue;
                }
                switch (dataFormat) {
                    case IFD_FORMAT_BYTE: {
                        mAttributes[i].put(tag, ExifAttribute.createByte(value));
                        break;
                    }
                    case IFD_FORMAT_UNDEFINED:
                    case IFD_FORMAT_STRING: {
                        mAttributes[i].put(tag, ExifAttribute.createString(value));
                        break;
                    }
                    case IFD_FORMAT_USHORT: {
                        final String[] values = value.split(",");
                        final int[] intArray = new int[values.length];
                        for (int j = 0; j < values.length; ++j) {
                            intArray[j] = Integer.parseInt(values[j]);
                        }
                        mAttributes[i].put(tag,
                                ExifAttribute.createUShort(intArray, mExifByteOrder));
                        break;
                    }
                    case IFD_FORMAT_SLONG: {
                        final String[] values = value.split(",");
                        final int[] intArray = new int[values.length];
                        for (int j = 0; j < values.length; ++j) {
                            intArray[j] = Integer.parseInt(values[j]);
                        }
                        mAttributes[i].put(tag,
                                ExifAttribute.createSLong(intArray, mExifByteOrder));
                        break;
                    }
                    case IFD_FORMAT_ULONG: {
                        final String[] values = value.split(",");
                        final long[] longArray = new long[values.length];
                        for (int j = 0; j < values.length; ++j) {
                            longArray[j] = Long.parseLong(values[j]);
                        }
                        mAttributes[i].put(tag,
                                ExifAttribute.createULong(longArray, mExifByteOrder));
                        break;
                    }
                    case IFD_FORMAT_URATIONAL: {
                        final String[] values = value.split(",");
                        final Rational[] rationalArray = new Rational[values.length];
                        for (int j = 0; j < values.length; ++j) {
                            final String[] numbers = values[j].split("/");
                            rationalArray[j] = new Rational((long) Double.parseDouble(numbers[0]),
                                    (long) Double.parseDouble(numbers[1]));
                        }
                        mAttributes[i].put(tag,
                                ExifAttribute.createURational(rationalArray, mExifByteOrder));
                        break;
                    }
                    case IFD_FORMAT_SRATIONAL: {
                        final String[] values = value.split(",");
                        final Rational[] rationalArray = new Rational[values.length];
                        for (int j = 0; j < values.length; ++j) {
                            final String[] numbers = values[j].split("/");
                            rationalArray[j] = new Rational((long) Double.parseDouble(numbers[0]),
                                    (long) Double.parseDouble(numbers[1]));
                        }
                        mAttributes[i].put(tag,
                                ExifAttribute.createSRational(rationalArray, mExifByteOrder));
                        break;
                    }
                    case IFD_FORMAT_DOUBLE: {
                        final String[] values = value.split(",");
                        final double[] doubleArray = new double[values.length];
                        for (int j = 0; j < values.length; ++j) {
                            doubleArray[j] = Double.parseDouble(values[j]);
                        }
                        mAttributes[i].put(tag,
                                ExifAttribute.createDouble(doubleArray, mExifByteOrder));
                        break;
                    }
                    default:
                        Log.w(TAG, "Data format isn't one of expected formats: " + dataFormat);
                        continue;
                }
            }
        }
    }

    /**
     * Resets the {@link #TAG_ORIENTATION} of the image to be {@link #ORIENTATION_NORMAL}.
     */
    public void resetOrientation() {
        setAttribute(TAG_ORIENTATION, Integer.toString(ORIENTATION_NORMAL));
    }

    /**
     * Rotates the image by the given degree clockwise. The degree should be a multiple of
     * 90 (e.g, 90, 180, -90, etc.).
     *
     * @param degree The degree of rotation.
     */
    public void rotate(int degree) {
        if (degree % 90 !=0) {
            throw new IllegalArgumentException("degree should be a multiple of 90");
        }

        int currentOrientation = getAttributeInt(TAG_ORIENTATION, ORIENTATION_NORMAL);
        int currentIndex, newIndex;
        int resultOrientation;
        if (ROTATION_ORDER.contains(currentOrientation)) {
            currentIndex = ROTATION_ORDER.indexOf(currentOrientation);
            newIndex = (currentIndex + degree / 90) % 4;
            newIndex += newIndex < 0 ? 4 : 0;
            resultOrientation = ROTATION_ORDER.get(newIndex);
        } else if (FLIPPED_ROTATION_ORDER.contains(currentOrientation)) {
            currentIndex = FLIPPED_ROTATION_ORDER.indexOf(currentOrientation);
            newIndex = (currentIndex + degree / 90) % 4;
            newIndex += newIndex < 0 ? 4 : 0;
            resultOrientation = FLIPPED_ROTATION_ORDER.get(newIndex);
        } else {
            resultOrientation = ORIENTATION_UNDEFINED;
        }

        setAttribute(TAG_ORIENTATION, Integer.toString(resultOrientation));
    }

    /**
     * Flips the image vertically.
     */
    public void flipVertically() {
        int currentOrientation = getAttributeInt(TAG_ORIENTATION, ORIENTATION_NORMAL);
        int resultOrientation;
        switch (currentOrientation) {
            case ORIENTATION_FLIP_HORIZONTAL:
                resultOrientation = ORIENTATION_ROTATE_180;
                break;
            case ORIENTATION_ROTATE_180:
                resultOrientation = ORIENTATION_FLIP_HORIZONTAL;
                break;
            case ORIENTATION_FLIP_VERTICAL:
                resultOrientation = ORIENTATION_NORMAL;
                break;
            case ORIENTATION_TRANSPOSE:
                resultOrientation = ORIENTATION_ROTATE_270;
                break;
            case ORIENTATION_ROTATE_90:
                resultOrientation = ORIENTATION_TRANSVERSE;
                break;
            case ORIENTATION_TRANSVERSE:
                resultOrientation = ORIENTATION_ROTATE_90;
                break;
            case ORIENTATION_ROTATE_270:
                resultOrientation = ORIENTATION_TRANSPOSE;
                break;
            case ORIENTATION_NORMAL:
                resultOrientation = ORIENTATION_FLIP_VERTICAL;
                break;
            case ORIENTATION_UNDEFINED:
            default:
                resultOrientation = ORIENTATION_UNDEFINED;
                break;
        }
        setAttribute(TAG_ORIENTATION, Integer.toString(resultOrientation));
    }

    /**
     * Flips the image horizontally.
     */
    public void flipHorizontally() {
        int currentOrientation = getAttributeInt(TAG_ORIENTATION, ORIENTATION_NORMAL);
        int resultOrientation;
        switch (currentOrientation) {
            case ORIENTATION_FLIP_HORIZONTAL:
                resultOrientation = ORIENTATION_NORMAL;
                break;
            case ORIENTATION_ROTATE_180:
                resultOrientation = ORIENTATION_FLIP_VERTICAL;
                break;
            case ORIENTATION_FLIP_VERTICAL:
                resultOrientation = ORIENTATION_ROTATE_180;
                break;
            case ORIENTATION_TRANSPOSE:
                resultOrientation = ORIENTATION_ROTATE_90;
                break;
            case ORIENTATION_ROTATE_90:
                resultOrientation = ORIENTATION_TRANSPOSE;
                break;
            case ORIENTATION_TRANSVERSE:
                resultOrientation = ORIENTATION_ROTATE_270;
                break;
            case ORIENTATION_ROTATE_270:
                resultOrientation = ORIENTATION_TRANSVERSE;
                break;
            case ORIENTATION_NORMAL:
                resultOrientation = ORIENTATION_FLIP_HORIZONTAL;
                break;
            case ORIENTATION_UNDEFINED:
            default:
                resultOrientation = ORIENTATION_UNDEFINED;
                break;
        }
        setAttribute(TAG_ORIENTATION, Integer.toString(resultOrientation));
    }

    /**
     * Returns if the current image orientation is flipped.
     *
     * @see #getRotationDegrees()
     */
    public boolean isFlipped() {
        int orientation = getAttributeInt(TAG_ORIENTATION, ORIENTATION_NORMAL);
        switch (orientation) {
            case ORIENTATION_FLIP_HORIZONTAL:
            case ORIENTATION_TRANSVERSE:
            case ORIENTATION_FLIP_VERTICAL:
            case ORIENTATION_TRANSPOSE:
                return true;
            default:
                return false;
        }
    }

    /**
     * Returns the rotation degrees for the current image orientation. If the image is flipped,
     * i.e., {@link #isFlipped()} returns {@code true}, the rotation degrees will be base on
     * the assumption that the image is first flipped horizontally (along Y-axis), and then do
     * the rotation. For example, {@link #ORIENTATION_TRANSPOSE} will be interpreted as flipped
     * horizontally first, and then rotate 270 degrees clockwise.
     *
     * @return The rotation degrees of the image after the horizontal flipping is applied, if any.
     *
     * @see #isFlipped()
     */
    public int getRotationDegrees() {
        int orientation = getAttributeInt(TAG_ORIENTATION, ORIENTATION_NORMAL);
        switch (orientation) {
            case ORIENTATION_ROTATE_90:
            case ORIENTATION_TRANSVERSE:
                return 90;
            case ORIENTATION_ROTATE_180:
            case ORIENTATION_FLIP_VERTICAL:
                return 180;
            case ORIENTATION_ROTATE_270:
            case ORIENTATION_TRANSPOSE:
                return 270;
            case ORIENTATION_UNDEFINED:
            case ORIENTATION_NORMAL:
            case ORIENTATION_FLIP_HORIZONTAL:
            default:
                return 0;
        }
    }

    /**
     * Update the values of the tags in the tag groups if any value for the tag already was stored.
     *
     * @param tag the name of the tag.
     * @param value the value of the tag in a form of {@link ExifAttribute}.
     * @return Returns {@code true} if updating is placed.
     */
    private boolean updateAttribute(String tag, ExifAttribute value) {
        boolean updated = false;
        for (int i = 0 ; i < EXIF_TAGS.length; ++i) {
            if (mAttributes[i].containsKey(tag)) {
                mAttributes[i].put(tag, value);
                updated = true;
            }
        }
        return updated;
    }

    /**
     * Remove any values of the specified tag.
     *
     * @param tag the name of the tag.
     */
    private void removeAttribute(String tag) {
        for (int i = 0 ; i < EXIF_TAGS.length; ++i) {
            mAttributes[i].remove(tag);
        }
    }

    /**
     * This function decides which parser to read the image data according to the given input stream
     * type and the content of the input stream. In each case, it reads the first three bytes to
     * determine whether the image data format is JPEG or not.
     */
    private void loadAttributes(@NonNull InputStream in) throws IOException {
        try {
            // Initialize mAttributes.
            for (int i = 0; i < EXIF_TAGS.length; ++i) {
                mAttributes[i] = new HashMap<>();
            }

            // Check file type
            in = new BufferedInputStream(in, SIGNATURE_CHECK_SIZE);
            mMimeType = getMimeType((BufferedInputStream) in);

            // Create byte-ordered input stream
            ByteOrderedDataInputStream inputStream = new ByteOrderedDataInputStream(in);

            switch (mMimeType) {
                case IMAGE_TYPE_JPEG: {
                    getJpegAttributes(inputStream, 0, IFD_TYPE_PRIMARY); // 0 is offset
                    break;
                }
                case IMAGE_TYPE_RAF: {
                    getRafAttributes(inputStream);
                    break;
                }
                case IMAGE_TYPE_ORF: {
                    getOrfAttributes(inputStream);
                    break;
                }
                case IMAGE_TYPE_RW2: {
                    getRw2Attributes(inputStream);
                    break;
                }
                case IMAGE_TYPE_ARW:
                case IMAGE_TYPE_CR2:
                case IMAGE_TYPE_DNG:
                case IMAGE_TYPE_NEF:
                case IMAGE_TYPE_NRW:
                case IMAGE_TYPE_PEF:
                case IMAGE_TYPE_SRW:
                case IMAGE_TYPE_UNKNOWN: {
                    getRawAttributes(inputStream);
                    break;
                }
                default: {
                    break;
                }
            }
            // Set thumbnail image offset and length
            setThumbnailData(inputStream);
            mIsSupportedFile = true;
        } catch (IOException e) {
            // Ignore exceptions in order to keep the compatibility with the old versions of
            // ExifInterface.
            mIsSupportedFile = false;
            if (DEBUG) {
                Log.w(TAG, "Invalid image: ExifInterface got an unsupported image format file"
                        + "(ExifInterface supports JPEG and some RAW image formats only) "
                        + "or a corrupted JPEG file to ExifInterface.", e);
            }
        } finally {
            addDefaultValuesForCompatibility();

            if (DEBUG) {
                printAttributes();
            }
        }
    }

    // Prints out attributes for debugging.
    private void printAttributes() {
        for (int i = 0; i < mAttributes.length; ++i) {
            Log.d(TAG, "The size of tag group[" + i + "]: " + mAttributes[i].size());
            for (Map.Entry<String, ExifAttribute> entry : mAttributes[i].entrySet()) {
                final ExifAttribute tagValue = entry.getValue();
                Log.d(TAG, "tagName: " + entry.getKey() + ", tagType: " + tagValue.toString()
                        + ", tagValue: '" + tagValue.getStringValue(mExifByteOrder) + "'");
            }
        }
    }

    /**
     * Save the tag data into the original image file. This is expensive because it involves
     * copying all the data from one file to another and deleting the old file and renaming the
     * other. It's best to use {@link #setAttribute(String,String)} to set all attributes to write
     * and make a single call rather than multiple calls for each attribute.
     * <p>
     * This method is only supported for JPEG files.
     * </p>
     */
    public void saveAttributes() throws IOException {
        if (!mIsSupportedFile || mMimeType != IMAGE_TYPE_JPEG) {
            throw new IOException("ExifInterface only supports saving attributes on JPEG formats.");
        }
        if (mFilename == null) {
            throw new IOException(
                    "ExifInterface does not support saving attributes for the current input.");
        }

        // Keep the thumbnail in memory
        mThumbnailBytes = getThumbnail();

        File tempFile = new File(mFilename + ".tmp");
        File originalFile = new File(mFilename);
        if (!originalFile.renameTo(tempFile)) {
            throw new IOException("Could not rename to " + tempFile.getAbsolutePath());
        }

        FileInputStream in = null;
        FileOutputStream out = null;
        try {
            // Save the new file.
            in = new FileInputStream(tempFile);
            out = new FileOutputStream(mFilename);
            saveJpegAttributes(in, out);
        } finally {
            closeQuietly(in);
            closeQuietly(out);
            tempFile.delete();
        }

        // Discard the thumbnail in memory
        mThumbnailBytes = null;
    }

    /**
     * Returns true if the image file has a thumbnail.
     */
    public boolean hasThumbnail() {
        return mHasThumbnail;
    }

    /**
     * Returns the JPEG compressed thumbnail inside the image file, or {@code null} if there is no
     * JPEG compressed thumbnail.
     * The returned data can be decoded using
     * {@link android.graphics.BitmapFactory#decodeByteArray(byte[],int,int)}
     */
    public byte[] getThumbnail() {
        if (mThumbnailCompression == DATA_JPEG || mThumbnailCompression == DATA_JPEG_COMPRESSED) {
            return getThumbnailBytes();
        }
        return null;
    }

    /**
     * Returns the thumbnail bytes inside the image file, regardless of the compression type of the
     * thumbnail image.
     */
    public byte[] getThumbnailBytes() {
        if (!mHasThumbnail) {
            return null;
        }
        if (mThumbnailBytes != null) {
            return mThumbnailBytes;
        }

        // Read the thumbnail.
        InputStream in = null;
        try {
            if (mAssetInputStream != null) {
                in = mAssetInputStream;
                if (in.markSupported()) {
                    in.reset();
                } else {
                    Log.d(TAG, "Cannot read thumbnail from inputstream without mark/reset support");
                    return null;
                }
            } else if (mFilename != null) {
                in = new FileInputStream(mFilename);
            }
            if (in == null) {
                // Should not be reached this.
                throw new FileNotFoundException();
            }
            if (in.skip(mThumbnailOffset) != mThumbnailOffset) {
                throw new IOException("Corrupted image");
            }
            byte[] buffer = new byte[mThumbnailLength];
            if (in.read(buffer) != mThumbnailLength) {
                throw new IOException("Corrupted image");
            }
            mThumbnailBytes = buffer;
            return buffer;
        } catch (IOException e) {
            // Couldn't get a thumbnail image.
            Log.d(TAG, "Encountered exception while getting thumbnail", e);
        } finally {
            closeQuietly(in);
        }
        return null;
    }

    /**
     * Creates and returns a Bitmap object of the thumbnail image based on the byte array and the
     * thumbnail compression value, or {@code null} if the compression type is unsupported.
     */
    public Bitmap getThumbnailBitmap() {
        if (!mHasThumbnail) {
            return null;
        } else if (mThumbnailBytes == null) {
            mThumbnailBytes = getThumbnailBytes();
        }

        if (mThumbnailCompression == DATA_JPEG || mThumbnailCompression == DATA_JPEG_COMPRESSED) {
            return BitmapFactory.decodeByteArray(mThumbnailBytes, 0, mThumbnailLength);
        } else if (mThumbnailCompression == DATA_UNCOMPRESSED) {
            int[] rgbValues = new int[mThumbnailBytes.length / 3];
            byte alpha = (byte) 0xff000000;
            for (int i = 0; i < rgbValues.length; i++) {
                rgbValues[i] = alpha + (mThumbnailBytes[3 * i] << 16)
                        + (mThumbnailBytes[3 * i + 1] << 8) + mThumbnailBytes[3 * i + 2];
            }

            ExifAttribute imageLengthAttribute =
                    (ExifAttribute) mAttributes[IFD_TYPE_THUMBNAIL].get(TAG_IMAGE_LENGTH);
            ExifAttribute imageWidthAttribute =
                    (ExifAttribute) mAttributes[IFD_TYPE_THUMBNAIL].get(TAG_IMAGE_WIDTH);
            if (imageLengthAttribute != null && imageWidthAttribute != null) {
                int imageLength = imageLengthAttribute.getIntValue(mExifByteOrder);
                int imageWidth = imageWidthAttribute.getIntValue(mExifByteOrder);
                return Bitmap.createBitmap(
                        rgbValues, imageWidth, imageLength, Bitmap.Config.ARGB_8888);
            }
        }
        return null;
    }

    /**
     * Returns true if thumbnail image is JPEG Compressed, or false if either thumbnail image does
     * not exist or thumbnail image is uncompressed.
     */
    public boolean isThumbnailCompressed() {
        return mThumbnailCompression == DATA_JPEG || mThumbnailCompression == DATA_JPEG_COMPRESSED;
    }

    /**
     * Returns the offset and length of thumbnail inside the image file, or
     * {@code null} if there is no thumbnail.
     *
     * @return two-element array, the offset in the first value, and length in
     *         the second, or {@code null} if no thumbnail was found.
     */
    public long[] getThumbnailRange() {
        if (!mHasThumbnail) {
            return null;
        }

        long[] range = new long[2];
        range[0] = mThumbnailOffset;
        range[1] = mThumbnailLength;

        return range;
    }

    /**
     * Stores the latitude and longitude value in a float array. The first element is the latitude,
     * and the second element is the longitude. Returns false if the Exif tags are not available.
     *
     * @deprecated Use {@link #getLatLong()} instead.
     */
    @Deprecated
    public boolean getLatLong(float output[]) {
        double[] latLong = getLatLong();
        if (latLong == null) {
            return false;
        }

        output[0] = (float) latLong[0];
        output[1] = (float) latLong[1];
        return true;
    }

    /**
     * Gets the latitude and longitude values.
     * <p>
     * If there are valid latitude and longitude values in the image, this method returns a double
     * array where the first element is the latitude and the second element is the longitude.
     * Otherwise, it returns null.
     */
    public double[] getLatLong() {
        String latValue = getAttribute(TAG_GPS_LATITUDE);
        String latRef = getAttribute(TAG_GPS_LATITUDE_REF);
        String lngValue = getAttribute(TAG_GPS_LONGITUDE);
        String lngRef = getAttribute(TAG_GPS_LONGITUDE_REF);

        if (latValue != null && latRef != null && lngValue != null && lngRef != null) {
            try {
                double latitude = convertRationalLatLonToDouble(latValue, latRef);
                double longitude = convertRationalLatLonToDouble(lngValue, lngRef);
                return new double[] {latitude, longitude};
            } catch (IllegalArgumentException e) {
                Log.w(TAG, "Latitude/longitude values are not parseable. " +
                        String.format("latValue=%s, latRef=%s, lngValue=%s, lngRef=%s",
                                latValue, latRef, lngValue, lngRef));
            }
        }
        return null;
    }

    /**
     * Sets the GPS-related information. It will set GPS processing method, latitude and longitude
     * values, GPS timestamp, and speed information at the same time.
     *
     * @param location the {@link Location} object returned by GPS service.
     */
    public void setGpsInfo(Location location) {
        if (location == null) {
            return;
        }
        setAttribute(ExifInterface.TAG_GPS_PROCESSING_METHOD, location.getProvider());
        setLatLong(location.getLatitude(), location.getLongitude());
        setAltitude(location.getAltitude());
        // Location objects store speeds in m/sec. Translates it to km/hr here.
        setAttribute(TAG_GPS_SPEED_REF, "K");
        setAttribute(TAG_GPS_SPEED, new Rational(location.getSpeed()
                * TimeUnit.HOURS.toSeconds(1) / 1000).toString());
        String[] dateTime = sFormatter.format(new Date(location.getTime())).split("\\s+");
        setAttribute(ExifInterface.TAG_GPS_DATESTAMP, dateTime[0]);
        setAttribute(ExifInterface.TAG_GPS_TIMESTAMP, dateTime[1]);
    }

    /**
     * Sets the latitude and longitude values.
     *
     * @param latitude the decimal value of latitude. Must be a valid double value between -90.0 and
     *                 90.0.
     * @param longitude the decimal value of longitude. Must be a valid double value between -180.0
     *                  and 180.0.
     * @throws IllegalArgumentException If {@code latitude} or {@code longitude} is outside the
     *                                  specified range.
     */
    public void setLatLong(double latitude, double longitude) {
        if (latitude < -90.0 || latitude > 90.0 || Double.isNaN(latitude)) {
            throw new IllegalArgumentException("Latitude value " + latitude + " is not valid.");
        }
        if (longitude < -180.0 || longitude > 180.0 || Double.isNaN(longitude)) {
            throw new IllegalArgumentException("Longitude value " + longitude + " is not valid.");
        }
        setAttribute(TAG_GPS_LATITUDE_REF, latitude >= 0 ? "N" : "S");
        setAttribute(TAG_GPS_LATITUDE, convertDecimalDegree(Math.abs(latitude)));
        setAttribute(TAG_GPS_LONGITUDE_REF, longitude >= 0 ? "E" : "W");
        setAttribute(TAG_GPS_LONGITUDE, convertDecimalDegree(Math.abs(longitude)));
    }

    /**
     * Return the altitude in meters. If the exif tag does not exist, return
     * <var>defaultValue</var>.
     *
     * @param defaultValue the value to return if the tag is not available.
     */
    public double getAltitude(double defaultValue) {
        double altitude = getAttributeDouble(TAG_GPS_ALTITUDE, -1);
        int ref = getAttributeInt(TAG_GPS_ALTITUDE_REF, -1);

        if (altitude >= 0 && ref >= 0) {
            return (altitude * ((ref == 1) ? -1 : 1));
        } else {
            return defaultValue;
        }
    }

    /**
     * Sets the altitude in meters.
     */
    public void setAltitude(double altitude) {
        String ref = altitude >= 0 ? "0" : "1";
        setAttribute(TAG_GPS_ALTITUDE, new Rational(Math.abs(altitude)).toString());
        setAttribute(TAG_GPS_ALTITUDE_REF, ref);
    }

    /**
     * Set the date time value.
     *
     * @param timeStamp number of milliseconds since Jan. 1, 1970, midnight local time.
     * @hide
     */
    public void setDateTime(long timeStamp) {
        long sub = timeStamp % 1000;
        setAttribute(TAG_DATETIME, sFormatter.format(new Date(timeStamp)));
        setAttribute(TAG_SUBSEC_TIME, Long.toString(sub));
    }

    /**
     * Returns number of milliseconds since Jan. 1, 1970, midnight local time.
     * Returns -1 if the date time information if not available.
     * @hide
     */
    public long getDateTime() {
        String dateTimeString = getAttribute(TAG_DATETIME);
        if (dateTimeString == null
                || !sNonZeroTimePattern.matcher(dateTimeString).matches()) return -1;

        ParsePosition pos = new ParsePosition(0);
        try {
            // The exif field is in local time. Parsing it as if it is UTC will yield time
            // since 1/1/1970 local time
            Date datetime = sFormatter.parse(dateTimeString, pos);
            if (datetime == null) return -1;
            long msecs = datetime.getTime();

            String subSecs = getAttribute(TAG_SUBSEC_TIME);
            if (subSecs != null) {
                try {
                    long sub = Long.parseLong(subSecs);
                    while (sub > 1000) {
                        sub /= 10;
                    }
                    msecs += sub;
                } catch (NumberFormatException e) {
                    // Ignored
                }
            }
            return msecs;
        } catch (IllegalArgumentException e) {
            return -1;
        }
    }

    /**
     * Returns number of milliseconds since Jan. 1, 1970, midnight UTC.
     * Returns -1 if the date time information if not available.
     * @hide
     */
    public long getGpsDateTime() {
        String date = getAttribute(TAG_GPS_DATESTAMP);
        String time = getAttribute(TAG_GPS_TIMESTAMP);
        if (date == null || time == null
                || (!sNonZeroTimePattern.matcher(date).matches()
                && !sNonZeroTimePattern.matcher(time).matches())) {
            return -1;
        }

        String dateTimeString = date + ' ' + time;

        ParsePosition pos = new ParsePosition(0);
        try {
            Date datetime = sFormatter.parse(dateTimeString, pos);
            if (datetime == null) return -1;
            return datetime.getTime();
        } catch (IllegalArgumentException e) {
            return -1;
        }
    }

    private static double convertRationalLatLonToDouble(String rationalString, String ref) {
        try {
            String [] parts = rationalString.split(",");

            String [] pair;
            pair = parts[0].split("/");
            double degrees = Double.parseDouble(pair[0].trim())
                    / Double.parseDouble(pair[1].trim());

            pair = parts[1].split("/");
            double minutes = Double.parseDouble(pair[0].trim())
                    / Double.parseDouble(pair[1].trim());

            pair = parts[2].split("/");
            double seconds = Double.parseDouble(pair[0].trim())
                    / Double.parseDouble(pair[1].trim());

            double result = degrees + (minutes / 60.0) + (seconds / 3600.0);
            if ((ref.equals("S") || ref.equals("W"))) {
                return -result;
            } else if (ref.equals("N") || ref.equals("E")) {
                return result;
            } else {
                // Not valid
                throw new IllegalArgumentException();
            }
        } catch (NumberFormatException | ArrayIndexOutOfBoundsException e) {
            // Not valid
            throw new IllegalArgumentException();
        }
    }

    private String convertDecimalDegree(double decimalDegree) {
        long degrees = (long) decimalDegree;
        long minutes = (long) ((decimalDegree - degrees) * 60.0);
        long seconds = Math.round((decimalDegree - degrees - minutes / 60.0) * 3600.0 * 1e7);
        return degrees + "/1," + minutes + "/1," + seconds + "/10000000";
    }

    // Checks the type of image file
    private int getMimeType(BufferedInputStream in) throws IOException {
        in.mark(SIGNATURE_CHECK_SIZE);
        byte[] signatureCheckBytes = new byte[SIGNATURE_CHECK_SIZE];
        if (in.read(signatureCheckBytes) != SIGNATURE_CHECK_SIZE) {
            throw new EOFException();
        }
        in.reset();
        if (isJpegFormat(signatureCheckBytes)) {
            return IMAGE_TYPE_JPEG;
        } else if (isRafFormat(signatureCheckBytes)) {
            return IMAGE_TYPE_RAF;
        } else if (isOrfFormat(signatureCheckBytes)) {
            return IMAGE_TYPE_ORF;
        } else if (isRw2Format(signatureCheckBytes)) {
            return IMAGE_TYPE_RW2;
        }
        // Certain file formats (PEF) are identified in readImageFileDirectory()
        return IMAGE_TYPE_UNKNOWN;
    }

    /**
     * This method looks at the first 3 bytes to determine if this file is a JPEG file.
     * See http://www.media.mit.edu/pia/Research/deepview/exif.html, "JPEG format and Marker"
     */
    private static boolean isJpegFormat(byte[] signatureCheckBytes) throws IOException {
        for (int i = 0; i < JPEG_SIGNATURE.length; i++) {
            if (signatureCheckBytes[i] != JPEG_SIGNATURE[i]) {
                return false;
            }
        }
        return true;
    }

    /**
     * This method looks at the first 15 bytes to determine if this file is a RAF file.
     * There is no official specification for RAF files from Fuji, but there is an online archive of
     * image file specifications:
     * http://fileformats.archiveteam.org/wiki/Fujifilm_RAF
     */
    private boolean isRafFormat(byte[] signatureCheckBytes) throws IOException {
        byte[] rafSignatureBytes = RAF_SIGNATURE.getBytes(Charset.defaultCharset());
        for (int i = 0; i < rafSignatureBytes.length; i++) {
            if (signatureCheckBytes[i] != rafSignatureBytes[i]) {
                return false;
            }
        }
        return true;
    }

    /**
     * ORF has a similar structure to TIFF but it contains a different signature at the TIFF Header.
     * This method looks at the 2 bytes following the Byte Order bytes to determine if this file is
     * an ORF file.
     * There is no official specification for ORF files from Olympus, but there is an online archive
     * of image file specifications:
     * http://fileformats.archiveteam.org/wiki/Olympus_ORF
     */
    private boolean isOrfFormat(byte[] signatureCheckBytes) throws IOException {
        ByteOrderedDataInputStream signatureInputStream =
                new ByteOrderedDataInputStream(signatureCheckBytes);
        // Read byte order
        mExifByteOrder = readByteOrder(signatureInputStream);
        // Set byte order
        signatureInputStream.setByteOrder(mExifByteOrder);

        short orfSignature = signatureInputStream.readShort();
        signatureInputStream.close();
        return orfSignature == ORF_SIGNATURE_1 || orfSignature == ORF_SIGNATURE_2;
    }

    /**
     * RW2 is TIFF-based, but stores 0x55 signature byte instead of 0x42 at the header
     * See http://lclevy.free.fr/raw/
     */
    private boolean isRw2Format(byte[] signatureCheckBytes) throws IOException {
        ByteOrderedDataInputStream signatureInputStream =
                new ByteOrderedDataInputStream(signatureCheckBytes);
        // Read byte order
        mExifByteOrder = readByteOrder(signatureInputStream);
        // Set byte order
        signatureInputStream.setByteOrder(mExifByteOrder);

        short signatureByte = signatureInputStream.readShort();
        signatureInputStream.close();
        return signatureByte == RW2_SIGNATURE;
    }

    /**
     * Loads EXIF attributes from a JPEG input stream.
     *
     * @param in The input stream that starts with the JPEG data.
     * @param jpegOffset The offset value in input stream for JPEG data.
     * @param imageType The image type from which to retrieve metadata. Use IFD_TYPE_PRIMARY for
     *                   primary image, IFD_TYPE_PREVIEW for preview image, and
     *                   IFD_TYPE_THUMBNAIL for thumbnail image.
     * @throws IOException If the data contains invalid JPEG markers, offsets, or length values.
     */
    private void getJpegAttributes(ByteOrderedDataInputStream in, int jpegOffset, int imageType)
            throws IOException {
        // See JPEG File Interchange Format Specification, "JFIF Specification"
        if (DEBUG) {
            Log.d(TAG, "getJpegAttributes starting with: " + in);
        }

        // JPEG uses Big Endian by default. See https://people.cs.umass.edu/~verts/cs32/endian.html
        in.setByteOrder(ByteOrder.BIG_ENDIAN);

        // Skip to JPEG data
        in.seek(jpegOffset);
        int bytesRead = jpegOffset;

        byte marker;
        if ((marker = in.readByte()) != MARKER) {
            throw new IOException("Invalid marker: " + Integer.toHexString(marker & 0xff));
        }
        ++bytesRead;
        if (in.readByte() != MARKER_SOI) {
            throw new IOException("Invalid marker: " + Integer.toHexString(marker & 0xff));
        }
        ++bytesRead;
        while (true) {
            marker = in.readByte();
            if (marker != MARKER) {
                throw new IOException("Invalid marker:" + Integer.toHexString(marker & 0xff));
            }
            ++bytesRead;
            marker = in.readByte();
            if (DEBUG) {
                Log.d(TAG, "Found JPEG segment indicator: " + Integer.toHexString(marker & 0xff));
            }
            ++bytesRead;

            // EOI indicates the end of an image and in case of SOS, JPEG image stream starts and
            // the image data will terminate right after.
            if (marker == MARKER_EOI || marker == MARKER_SOS) {
                break;
            }
            int length = in.readUnsignedShort() - 2;
            bytesRead += 2;
            if (DEBUG) {
                Log.d(TAG, "JPEG segment: " + Integer.toHexString(marker & 0xff) + " (length: "
                        + (length + 2) + ")");
            }
            if (length < 0) {
                throw new IOException("Invalid length");
            }
            switch (marker) {
                case MARKER_APP1: {
                    if (DEBUG) {
                        Log.d(TAG, "MARKER_APP1");
                    }
                    if (length < 6) {
                        // Skip if it's not an EXIF APP1 segment.
                        break;
                    }
                    byte[] identifier = new byte[6];
                    if (in.read(identifier) != 6) {
                        throw new IOException("Invalid exif");
                    }
                    bytesRead += 6;
                    length -= 6;
                    if (!Arrays.equals(identifier, IDENTIFIER_EXIF_APP1)) {
                        // Skip if it's not an EXIF APP1 segment.
                        break;
                    }
                    if (length <= 0) {
                        throw new IOException("Invalid exif");
                    }
                    if (DEBUG) {
                        Log.d(TAG, "readExifSegment with a byte array (length: " + length + ")");
                    }
                    // Save offset values for createJpegThumbnailBitmap() function
                    mExifOffset = bytesRead;

                    byte[] bytes = new byte[length];
                    if (in.read(bytes) != length) {
                        throw new IOException("Invalid exif");
                    }
                    bytesRead += length;
                    length = 0;

                    readExifSegment(bytes, imageType);
                    break;
                }

                case MARKER_COM: {
                    byte[] bytes = new byte[length];
                    if (in.read(bytes) != length) {
                        throw new IOException("Invalid exif");
                    }
                    length = 0;
                    if (getAttribute(TAG_USER_COMMENT) == null) {
                        mAttributes[IFD_TYPE_EXIF].put(TAG_USER_COMMENT, ExifAttribute.createString(
                                new String(bytes, ASCII)));
                    }
                    break;
                }

                case MARKER_SOF0:
                case MARKER_SOF1:
                case MARKER_SOF2:
                case MARKER_SOF3:
                case MARKER_SOF5:
                case MARKER_SOF6:
                case MARKER_SOF7:
                case MARKER_SOF9:
                case MARKER_SOF10:
                case MARKER_SOF11:
                case MARKER_SOF13:
                case MARKER_SOF14:
                case MARKER_SOF15: {
                    if (in.skipBytes(1) != 1) {
                        throw new IOException("Invalid SOFx");
                    }
                    mAttributes[imageType].put(TAG_IMAGE_LENGTH, ExifAttribute.createULong(
                            in.readUnsignedShort(), mExifByteOrder));
                    mAttributes[imageType].put(TAG_IMAGE_WIDTH, ExifAttribute.createULong(
                            in.readUnsignedShort(), mExifByteOrder));
                    length -= 5;
                    break;
                }

                default: {
                    break;
                }
            }
            if (length < 0) {
                throw new IOException("Invalid length");
            }
            if (in.skipBytes(length) != length) {
                throw new IOException("Invalid JPEG segment");
            }
            bytesRead += length;
        }
        // Restore original byte order
        in.setByteOrder(mExifByteOrder);
    }

    private void getRawAttributes(ByteOrderedDataInputStream in) throws IOException {
        // Parse TIFF Headers. See JEITA CP-3451C Section 4.5.2. Table 1.
        parseTiffHeaders(in, in.available());

        // Read TIFF image file directories. See JEITA CP-3451C Section 4.5.2. Figure 6.
        readImageFileDirectory(in, IFD_TYPE_PRIMARY);

        // Update ImageLength/Width tags for all image data.
        updateImageSizeValues(in, IFD_TYPE_PRIMARY);
        updateImageSizeValues(in, IFD_TYPE_PREVIEW);
        updateImageSizeValues(in, IFD_TYPE_THUMBNAIL);

        // Check if each image data is in valid position.
        validateImages(in);

        if (mMimeType == IMAGE_TYPE_PEF) {
            // PEF files contain a MakerNote data, which contains the data for ColorSpace tag.
            // See http://lclevy.free.fr/raw/ and piex.cc PefGetPreviewData()
            ExifAttribute makerNoteAttribute =
                    (ExifAttribute) mAttributes[IFD_TYPE_EXIF].get(TAG_MAKER_NOTE);
            if (makerNoteAttribute != null) {
                // Create an ordered DataInputStream for MakerNote
                ByteOrderedDataInputStream makerNoteDataInputStream =
                        new ByteOrderedDataInputStream(makerNoteAttribute.bytes);
                makerNoteDataInputStream.setByteOrder(mExifByteOrder);

                // Seek to MakerNote data
                makerNoteDataInputStream.seek(PEF_MAKER_NOTE_SKIP_SIZE);

                // Read IFD data from MakerNote
                readImageFileDirectory(makerNoteDataInputStream, IFD_TYPE_PEF);

                // Update ColorSpace tag
                ExifAttribute colorSpaceAttribute =
                        (ExifAttribute) mAttributes[IFD_TYPE_PEF].get(TAG_COLOR_SPACE);
                if (colorSpaceAttribute != null) {
                    mAttributes[IFD_TYPE_EXIF].put(TAG_COLOR_SPACE, colorSpaceAttribute);
                }
            }
        }
    }

    /**
     * RAF files contains a JPEG and a CFA data.
     * The JPEG contains two images, a preview and a thumbnail, while the CFA contains a RAW image.
     * This method looks at the first 160 bytes of a RAF file to retrieve the offset and length
     * values for the JPEG and CFA data.
     * Using that data, it parses the JPEG data to retrieve the preview and thumbnail image data,
     * then parses the CFA metadata to retrieve the primary image length/width values.
     * For data format details, see http://fileformats.archiveteam.org/wiki/Fujifilm_RAF
     */
    private void getRafAttributes(ByteOrderedDataInputStream in) throws IOException {
        // Retrieve offset & length values
        in.skipBytes(RAF_OFFSET_TO_JPEG_IMAGE_OFFSET);
        byte[] jpegOffsetBytes = new byte[4];
        byte[] cfaHeaderOffsetBytes = new byte[4];
        in.read(jpegOffsetBytes);
        // Skip JPEG length value since it is not needed
        in.skipBytes(RAF_JPEG_LENGTH_VALUE_SIZE);
        in.read(cfaHeaderOffsetBytes);
        int rafJpegOffset = ByteBuffer.wrap(jpegOffsetBytes).getInt();
        int rafCfaHeaderOffset = ByteBuffer.wrap(cfaHeaderOffsetBytes).getInt();

        // Retrieve JPEG image metadata
        getJpegAttributes(in, rafJpegOffset, IFD_TYPE_PREVIEW);

        // Skip to CFA header offset.
        in.seek(rafCfaHeaderOffset);

        // Retrieve primary image length/width values, if TAG_RAF_IMAGE_SIZE exists
        in.setByteOrder(ByteOrder.BIG_ENDIAN);
        int numberOfDirectoryEntry = in.readInt();
        if (DEBUG) {
            Log.d(TAG, "numberOfDirectoryEntry: " + numberOfDirectoryEntry);
        }
        // CFA stores some metadata about the RAW image. Since CFA uses proprietary tags, can only
        // find and retrieve image size information tags, while skipping others.
        // See piex.cc RafGetDimension()
        for (int i = 0; i < numberOfDirectoryEntry; ++i) {
            int tagNumber = in.readUnsignedShort();
            int numberOfBytes = in.readUnsignedShort();
            if (tagNumber == TAG_RAF_IMAGE_SIZE.number) {
                int imageLength = in.readShort();
                int imageWidth = in.readShort();
                ExifAttribute imageLengthAttribute =
                        ExifAttribute.createUShort(imageLength, mExifByteOrder);
                ExifAttribute imageWidthAttribute =
                        ExifAttribute.createUShort(imageWidth, mExifByteOrder);
                mAttributes[IFD_TYPE_PRIMARY].put(TAG_IMAGE_LENGTH, imageLengthAttribute);
                mAttributes[IFD_TYPE_PRIMARY].put(TAG_IMAGE_WIDTH, imageWidthAttribute);
                if (DEBUG) {
                    Log.d(TAG, "Updated to length: " + imageLength + ", width: " + imageWidth);
                }
                return;
            }
            in.skipBytes(numberOfBytes);
        }
    }

    /**
     * ORF files contains a primary image data and a MakerNote data that contains preview/thumbnail
     * images. Both data takes the form of IFDs and can therefore be read with the
     * readImageFileDirectory() method.
     * This method reads all the necessary data and updates the primary/preview/thumbnail image
     * information according to the GetOlympusPreviewImage() method in piex.cc.
     * For data format details, see the following:
     * http://fileformats.archiveteam.org/wiki/Olympus_ORF
     * https://libopenraw.freedesktop.org/wiki/Olympus_ORF
     */
    private void getOrfAttributes(ByteOrderedDataInputStream in) throws IOException {
        // Retrieve primary image data
        // Other Exif data will be located in the Makernote.
        getRawAttributes(in);

        // Additionally retrieve preview/thumbnail information from MakerNote tag, which contains
        // proprietary tags and therefore does not have offical documentation
        // See GetOlympusPreviewImage() in piex.cc & http://www.exiv2.org/tags-olympus.html
        ExifAttribute makerNoteAttribute =
                (ExifAttribute) mAttributes[IFD_TYPE_EXIF].get(TAG_MAKER_NOTE);
        if (makerNoteAttribute != null) {
            // Create an ordered DataInputStream for MakerNote
            ByteOrderedDataInputStream makerNoteDataInputStream =
                    new ByteOrderedDataInputStream(makerNoteAttribute.bytes);
            makerNoteDataInputStream.setByteOrder(mExifByteOrder);

            // There are two types of headers for Olympus MakerNotes
            // See http://www.exiv2.org/makernote.html#R1
            byte[] makerNoteHeader1Bytes = new byte[ORF_MAKER_NOTE_HEADER_1.length];
            makerNoteDataInputStream.readFully(makerNoteHeader1Bytes);
            makerNoteDataInputStream.seek(0);
            byte[] makerNoteHeader2Bytes = new byte[ORF_MAKER_NOTE_HEADER_2.length];
            makerNoteDataInputStream.readFully(makerNoteHeader2Bytes);
            // Skip the corresponding amount of bytes for each header type
            if (Arrays.equals(makerNoteHeader1Bytes, ORF_MAKER_NOTE_HEADER_1)) {
                makerNoteDataInputStream.seek(ORF_MAKER_NOTE_HEADER_1_SIZE);
            } else if (Arrays.equals(makerNoteHeader2Bytes, ORF_MAKER_NOTE_HEADER_2)) {
                makerNoteDataInputStream.seek(ORF_MAKER_NOTE_HEADER_2_SIZE);
            }

            // Read IFD data from MakerNote
            readImageFileDirectory(makerNoteDataInputStream, IFD_TYPE_ORF_MAKER_NOTE);

            // Retrieve & update preview image offset & length values
            ExifAttribute imageStartAttribute = (ExifAttribute)
                    mAttributes[IFD_TYPE_ORF_CAMERA_SETTINGS].get(TAG_ORF_PREVIEW_IMAGE_START);
            ExifAttribute imageLengthAttribute = (ExifAttribute)
                    mAttributes[IFD_TYPE_ORF_CAMERA_SETTINGS].get(TAG_ORF_PREVIEW_IMAGE_LENGTH);

            if (imageStartAttribute != null && imageLengthAttribute != null) {
                mAttributes[IFD_TYPE_PREVIEW].put(TAG_JPEG_INTERCHANGE_FORMAT,
                        imageStartAttribute);
                mAttributes[IFD_TYPE_PREVIEW].put(TAG_JPEG_INTERCHANGE_FORMAT_LENGTH,
                        imageLengthAttribute);
            }

            // TODO: Check this behavior in other ORF files
            // Retrieve primary image length & width values
            // See piex.cc GetOlympusPreviewImage()
            ExifAttribute aspectFrameAttribute = (ExifAttribute)
                    mAttributes[IFD_TYPE_ORF_IMAGE_PROCESSING].get(TAG_ORF_ASPECT_FRAME);
            if (aspectFrameAttribute != null) {
                int[] aspectFrameValues = (int[]) aspectFrameAttribute.getValue(mExifByteOrder);
                if (aspectFrameValues == null || aspectFrameValues.length != 4) {
                    Log.w(TAG, "Invalid aspect frame values. frame="
                            + Arrays.toString(aspectFrameValues));
                    return;
                }
                if (aspectFrameValues[2] > aspectFrameValues[0] &&
                        aspectFrameValues[3] > aspectFrameValues[1]) {
                    int primaryImageWidth = aspectFrameValues[2] - aspectFrameValues[0] + 1;
                    int primaryImageLength = aspectFrameValues[3] - aspectFrameValues[1] + 1;
                    // Swap width & length values
                    if (primaryImageWidth < primaryImageLength) {
                        primaryImageWidth += primaryImageLength;
                        primaryImageLength = primaryImageWidth - primaryImageLength;
                        primaryImageWidth -= primaryImageLength;
                    }
                    ExifAttribute primaryImageWidthAttribute =
                            ExifAttribute.createUShort(primaryImageWidth, mExifByteOrder);
                    ExifAttribute primaryImageLengthAttribute =
                            ExifAttribute.createUShort(primaryImageLength, mExifByteOrder);

                    mAttributes[IFD_TYPE_PRIMARY].put(TAG_IMAGE_WIDTH, primaryImageWidthAttribute);
                    mAttributes[IFD_TYPE_PRIMARY].put(TAG_IMAGE_LENGTH, primaryImageLengthAttribute);
                }
            }
        }
    }

    // RW2 contains the primary image data in IFD0 and the preview and/or thumbnail image data in
    // the JpgFromRaw tag
    // See https://libopenraw.freedesktop.org/wiki/Panasonic_RAW/ and piex.cc Rw2GetPreviewData()
    private void getRw2Attributes(ByteOrderedDataInputStream in) throws IOException {
        // Retrieve primary image data
        getRawAttributes(in);

        // Retrieve preview and/or thumbnail image data
        ExifAttribute jpgFromRawAttribute =
                (ExifAttribute) mAttributes[IFD_TYPE_PRIMARY].get(TAG_RW2_JPG_FROM_RAW);
        if (jpgFromRawAttribute != null) {
            getJpegAttributes(in, mRw2JpgFromRawOffset, IFD_TYPE_PREVIEW);
        }

        // Set ISO tag value if necessary
        ExifAttribute rw2IsoAttribute =
                (ExifAttribute) mAttributes[IFD_TYPE_PRIMARY].get(TAG_RW2_ISO);
        ExifAttribute exifIsoAttribute =
                (ExifAttribute) mAttributes[IFD_TYPE_EXIF].get(TAG_PHOTOGRAPHIC_SENSITIVITY);
        if (rw2IsoAttribute != null && exifIsoAttribute == null) {
            // Place this attribute only if it doesn't exist
            mAttributes[IFD_TYPE_EXIF].put(TAG_PHOTOGRAPHIC_SENSITIVITY, rw2IsoAttribute);
        }
    }

    // Stores a new JPEG image with EXIF attributes into a given output stream.
    private void saveJpegAttributes(InputStream inputStream, OutputStream outputStream)
            throws IOException {
        // See JPEG File Interchange Format Specification, "JFIF Specification"
        if (DEBUG) {
            Log.d(TAG, "saveJpegAttributes starting with (inputStream: " + inputStream
                    + ", outputStream: " + outputStream + ")");
        }
        DataInputStream dataInputStream = new DataInputStream(inputStream);
        ByteOrderedDataOutputStream dataOutputStream =
                new ByteOrderedDataOutputStream(outputStream, ByteOrder.BIG_ENDIAN);
        if (dataInputStream.readByte() != MARKER) {
            throw new IOException("Invalid marker");
        }
        dataOutputStream.writeByte(MARKER);
        if (dataInputStream.readByte() != MARKER_SOI) {
            throw new IOException("Invalid marker");
        }
        dataOutputStream.writeByte(MARKER_SOI);

        // Write EXIF APP1 segment
        dataOutputStream.writeByte(MARKER);
        dataOutputStream.writeByte(MARKER_APP1);
        writeExifSegment(dataOutputStream, 6);

        byte[] bytes = new byte[4096];

        while (true) {
            byte marker = dataInputStream.readByte();
            if (marker != MARKER) {
                throw new IOException("Invalid marker");
            }
            marker = dataInputStream.readByte();
            switch (marker) {
                case MARKER_APP1: {
                    int length = dataInputStream.readUnsignedShort() - 2;
                    if (length < 0) {
                        throw new IOException("Invalid length");
                    }
                    byte[] identifier = new byte[6];
                    if (length >= 6) {
                        if (dataInputStream.read(identifier) != 6) {
                            throw new IOException("Invalid exif");
                        }
                        if (Arrays.equals(identifier, IDENTIFIER_EXIF_APP1)) {
                            // Skip the original EXIF APP1 segment.
                            if (dataInputStream.skipBytes(length - 6) != length - 6) {
                                throw new IOException("Invalid length");
                            }
                            break;
                        }
                    }
                    // Copy non-EXIF APP1 segment.
                    dataOutputStream.writeByte(MARKER);
                    dataOutputStream.writeByte(marker);
                    dataOutputStream.writeUnsignedShort(length + 2);
                    if (length >= 6) {
                        length -= 6;
                        dataOutputStream.write(identifier);
                    }
                    int read;
                    while (length > 0 && (read = dataInputStream.read(
                            bytes, 0, Math.min(length, bytes.length))) >= 0) {
                        dataOutputStream.write(bytes, 0, read);
                        length -= read;
                    }
                    break;
                }
                case MARKER_EOI:
                case MARKER_SOS: {
                    dataOutputStream.writeByte(MARKER);
                    dataOutputStream.writeByte(marker);
                    // Copy all the remaining data
                    copy(dataInputStream, dataOutputStream);
                    return;
                }
                default: {
                    // Copy JPEG segment
                    dataOutputStream.writeByte(MARKER);
                    dataOutputStream.writeByte(marker);
                    int length = dataInputStream.readUnsignedShort();
                    dataOutputStream.writeUnsignedShort(length);
                    length -= 2;
                    if (length < 0) {
                        throw new IOException("Invalid length");
                    }
                    int read;
                    while (length > 0 && (read = dataInputStream.read(
                            bytes, 0, Math.min(length, bytes.length))) >= 0) {
                        dataOutputStream.write(bytes, 0, read);
                        length -= read;
                    }
                    break;
                }
            }
        }
    }

    // Reads the given EXIF byte area and save its tag data into attributes.
    private void readExifSegment(byte[] exifBytes, int imageType) throws IOException {
        ByteOrderedDataInputStream dataInputStream =
                new ByteOrderedDataInputStream(exifBytes);

        // Parse TIFF Headers. See JEITA CP-3451C Section 4.5.2. Table 1.
        parseTiffHeaders(dataInputStream, exifBytes.length);

        // Read TIFF image file directories. See JEITA CP-3451C Section 4.5.2. Figure 6.
        readImageFileDirectory(dataInputStream, imageType);
    }

    private void addDefaultValuesForCompatibility() {
        // If DATETIME tag has no value, then set the value to DATETIME_ORIGINAL tag's.
        String valueOfDateTimeOriginal = getAttribute(TAG_DATETIME_ORIGINAL);
        if (valueOfDateTimeOriginal != null && getAttribute(TAG_DATETIME) == null) {
            mAttributes[IFD_TYPE_PRIMARY].put(TAG_DATETIME,
                    ExifAttribute.createString(valueOfDateTimeOriginal));
        }

        // Add the default value.
        if (getAttribute(TAG_IMAGE_WIDTH) == null) {
            mAttributes[IFD_TYPE_PRIMARY].put(TAG_IMAGE_WIDTH,
                    ExifAttribute.createULong(0, mExifByteOrder));
        }
        if (getAttribute(TAG_IMAGE_LENGTH) == null) {
            mAttributes[IFD_TYPE_PRIMARY].put(TAG_IMAGE_LENGTH,
                    ExifAttribute.createULong(0, mExifByteOrder));
        }
        if (getAttribute(TAG_ORIENTATION) == null) {
            mAttributes[IFD_TYPE_PRIMARY].put(TAG_ORIENTATION,
                    ExifAttribute.createULong(0, mExifByteOrder));
        }
        if (getAttribute(TAG_LIGHT_SOURCE) == null) {
            mAttributes[IFD_TYPE_EXIF].put(TAG_LIGHT_SOURCE,
                    ExifAttribute.createULong(0, mExifByteOrder));
        }
    }

    private ByteOrder readByteOrder(ByteOrderedDataInputStream dataInputStream)
            throws IOException {
        // Read byte order.
        short byteOrder = dataInputStream.readShort();
        switch (byteOrder) {
            case BYTE_ALIGN_II:
                if (DEBUG) {
                    Log.d(TAG, "readExifSegment: Byte Align II");
                }
                return ByteOrder.LITTLE_ENDIAN;
            case BYTE_ALIGN_MM:
                if (DEBUG) {
                    Log.d(TAG, "readExifSegment: Byte Align MM");
                }
                return ByteOrder.BIG_ENDIAN;
            default:
                throw new IOException("Invalid byte order: " + Integer.toHexString(byteOrder));
        }
    }

    private void parseTiffHeaders(ByteOrderedDataInputStream dataInputStream,
            int exifBytesLength) throws IOException {
        // Read byte order
        mExifByteOrder = readByteOrder(dataInputStream);
        // Set byte order
        dataInputStream.setByteOrder(mExifByteOrder);

        // Check start code
        int startCode = dataInputStream.readUnsignedShort();
        if (mMimeType != IMAGE_TYPE_ORF && mMimeType != IMAGE_TYPE_RW2 && startCode != START_CODE) {
            throw new IOException("Invalid start code: " + Integer.toHexString(startCode));
        }

        // Read and skip to first ifd offset
        int firstIfdOffset = dataInputStream.readInt();
        if (firstIfdOffset < 8 || firstIfdOffset >= exifBytesLength) {
            throw new IOException("Invalid first Ifd offset: " + firstIfdOffset);
        }
        firstIfdOffset -= 8;
        if (firstIfdOffset > 0) {
            if (dataInputStream.skipBytes(firstIfdOffset) != firstIfdOffset) {
                throw new IOException("Couldn't jump to first Ifd: " + firstIfdOffset);
            }
        }
    }

    // Reads image file directory, which is a tag group in EXIF.
    private void readImageFileDirectory(ByteOrderedDataInputStream dataInputStream,
            @IfdType int ifdType) throws IOException {
        if (dataInputStream.mPosition + 2 > dataInputStream.mLength) {
            // Return if there is no data from the offset.
            return;
        }
        // See TIFF 6.0 Section 2: TIFF Structure, Figure 1.
        short numberOfDirectoryEntry = dataInputStream.readShort();
        if (DEBUG) {
            Log.d(TAG, "numberOfDirectoryEntry: " + numberOfDirectoryEntry);
        }
        if (dataInputStream.mPosition + 12 * numberOfDirectoryEntry > dataInputStream.mLength) {
            // Return if the size of entries is too big.
            return;
        }

        // See TIFF 6.0 Section 2: TIFF Structure, "Image File Directory".
        for (short i = 0; i < numberOfDirectoryEntry; ++i) {
            int tagNumber = dataInputStream.readUnsignedShort();
            int dataFormat = dataInputStream.readUnsignedShort();
            int numberOfComponents = dataInputStream.readInt();
            // Next four bytes is for data offset or value.
            long nextEntryOffset = dataInputStream.peek() + 4;

            // Look up a corresponding tag from tag number
            ExifTag tag = (ExifTag) sExifTagMapsForReading[ifdType].get(tagNumber);

            if (DEBUG) {
                Log.d(TAG, String.format("ifdType: %d, tagNumber: %d, tagName: %s, dataFormat: %d, "
                        + "numberOfComponents: %d", ifdType, tagNumber,
                        tag != null ? tag.name : null, dataFormat, numberOfComponents));
            }

            long byteCount = 0;
            boolean valid = false;
            if (tag == null) {
                Log.w(TAG, "Skip the tag entry since tag number is not defined: " + tagNumber);
            } else if (dataFormat <= 0 || dataFormat >= IFD_FORMAT_BYTES_PER_FORMAT.length) {
                Log.w(TAG, "Skip the tag entry since data format is invalid: " + dataFormat);
            } else if (!tag.isFormatCompatible(dataFormat)) {
                Log.w(TAG, "Skip the tag entry since data format (" + IFD_FORMAT_NAMES[dataFormat]
                        + ") is unexpected for tag: " + tag.name);
            } else {
                if (dataFormat == IFD_FORMAT_UNDEFINED) {
                    dataFormat = tag.primaryFormat;
                }
                byteCount = (long) numberOfComponents * IFD_FORMAT_BYTES_PER_FORMAT[dataFormat];
                if (byteCount < 0 || byteCount > Integer.MAX_VALUE) {
                    Log.w(TAG, "Skip the tag entry since the number of components is invalid: "
                            + numberOfComponents);
                } else {
                    valid = true;
                }
            }
            if (!valid) {
                dataInputStream.seek(nextEntryOffset);
                continue;
            }

            // Read a value from data field or seek to the value offset which is stored in data
            // field if the size of the entry value is bigger than 4.
            if (byteCount > 4) {
                int offset = dataInputStream.readInt();
                if (DEBUG) {
                    Log.d(TAG, "seek to data offset: " + offset);
                }
                if (mMimeType == IMAGE_TYPE_ORF) {
                    if (TAG_MAKER_NOTE.equals(tag.name)) {
                        // Save offset value for reading thumbnail
                        mOrfMakerNoteOffset = offset;
                    } else if (ifdType == IFD_TYPE_ORF_MAKER_NOTE
                            && TAG_ORF_THUMBNAIL_IMAGE.equals(tag.name)) {
                        // Retrieve & update values for thumbnail offset and length values for ORF
                        mOrfThumbnailOffset = offset;
                        mOrfThumbnailLength = numberOfComponents;

                        ExifAttribute compressionAttribute =
                                ExifAttribute.createUShort(DATA_JPEG, mExifByteOrder);
                        ExifAttribute jpegInterchangeFormatAttribute =
                                ExifAttribute.createULong(mOrfThumbnailOffset, mExifByteOrder);
                        ExifAttribute jpegInterchangeFormatLengthAttribute =
                                ExifAttribute.createULong(mOrfThumbnailLength, mExifByteOrder);

                        mAttributes[IFD_TYPE_THUMBNAIL].put(TAG_COMPRESSION, compressionAttribute);
                        mAttributes[IFD_TYPE_THUMBNAIL].put(TAG_JPEG_INTERCHANGE_FORMAT,
                                jpegInterchangeFormatAttribute);
                        mAttributes[IFD_TYPE_THUMBNAIL].put(TAG_JPEG_INTERCHANGE_FORMAT_LENGTH,
                                jpegInterchangeFormatLengthAttribute);
                    }
                } else if (mMimeType == IMAGE_TYPE_RW2) {
                    if (TAG_RW2_JPG_FROM_RAW.equals(tag.name)) {
                        mRw2JpgFromRawOffset = offset;
                    }
                }
                if (offset + byteCount <= dataInputStream.mLength) {
                    dataInputStream.seek(offset);
                } else {
                    // Skip if invalid data offset.
                    Log.w(TAG, "Skip the tag entry since data offset is invalid: " + offset);
                    dataInputStream.seek(nextEntryOffset);
                    continue;
                }
            }

            // Recursively parse IFD when a IFD pointer tag appears.
            Integer nextIfdType = sExifPointerTagMap.get(tagNumber);
            if (DEBUG) {
                Log.d(TAG, "nextIfdType: " + nextIfdType + " byteCount: " + byteCount);
            }

            if (nextIfdType != null) {
                long offset = -1L;
                // Get offset from data field
                switch (dataFormat) {
                    case IFD_FORMAT_USHORT: {
                        offset = dataInputStream.readUnsignedShort();
                        break;
                    }
                    case IFD_FORMAT_SSHORT: {
                        offset = dataInputStream.readShort();
                        break;
                    }
                    case IFD_FORMAT_ULONG: {
                        offset = dataInputStream.readUnsignedInt();
                        break;
                    }
                    case IFD_FORMAT_SLONG:
                    case IFD_FORMAT_IFD: {
                        offset = dataInputStream.readInt();
                        break;
                    }
                    default: {
                        // Nothing to do
                        break;
                    }
                }
                if (DEBUG) {
                    Log.d(TAG, String.format("Offset: %d, tagName: %s", offset, tag.name));
                }
                if (offset > 0L && offset < dataInputStream.mLength) {
                    dataInputStream.seek(offset);
                    readImageFileDirectory(dataInputStream, nextIfdType);
                } else {
                    Log.w(TAG, "Skip jump into the IFD since its offset is invalid: " + offset);
                }

                dataInputStream.seek(nextEntryOffset);
                continue;
            }

            byte[] bytes = new byte[(int) byteCount];
            dataInputStream.readFully(bytes);
            ExifAttribute attribute = new ExifAttribute(dataFormat, numberOfComponents, bytes);
            mAttributes[ifdType].put(tag.name, attribute);

            // DNG files have a DNG Version tag specifying the version of specifications that the
            // image file is following.
            // See http://fileformats.archiveteam.org/wiki/DNG
            if (TAG_DNG_VERSION.equals(tag.name)) {
                mMimeType = IMAGE_TYPE_DNG;
            }

            // PEF files have a Make or Model tag that begins with "PENTAX" or a compression tag
            // that is 65535.
            // See http://fileformats.archiveteam.org/wiki/Pentax_PEF
            if (((TAG_MAKE.equals(tag.name) || TAG_MODEL.equals(tag.name))
                    && attribute.getStringValue(mExifByteOrder).contains(PEF_SIGNATURE))
                    || (TAG_COMPRESSION.equals(tag.name)
                    && attribute.getIntValue(mExifByteOrder) == 65535)) {
                mMimeType = IMAGE_TYPE_PEF;
            }

            // Seek to next tag offset
            if (dataInputStream.peek() != nextEntryOffset) {
                dataInputStream.seek(nextEntryOffset);
            }
        }

        if (dataInputStream.peek() + 4 <= dataInputStream.mLength) {
            int nextIfdOffset = dataInputStream.readInt();
            if (DEBUG) {
                Log.d(TAG, String.format("nextIfdOffset: %d", nextIfdOffset));
            }
            // The next IFD offset needs to be bigger than 8
            // since the first IFD offset is at least 8.
            if (nextIfdOffset > 8 && nextIfdOffset < dataInputStream.mLength) {
                dataInputStream.seek(nextIfdOffset);
                if (mAttributes[IFD_TYPE_THUMBNAIL].isEmpty()) {
                    // Do not overwrite thumbnail IFD data if it alreay exists.
                    readImageFileDirectory(dataInputStream, IFD_TYPE_THUMBNAIL);
                } else if (mAttributes[IFD_TYPE_PREVIEW].isEmpty()) {
                    readImageFileDirectory(dataInputStream, IFD_TYPE_PREVIEW);
                }
            }
        }
    }

    /**
     * JPEG compressed images do not contain IMAGE_LENGTH & IMAGE_WIDTH tags.
     * This value uses JpegInterchangeFormat(JPEG data offset) value, and calls getJpegAttributes()
     * to locate SOF(Start of Frame) marker and update the image length & width values.
     * See JEITA CP-3451C Table 5 and Section 4.8.1. B.
     */
    private void retrieveJpegImageSize(ByteOrderedDataInputStream in, int imageType)
            throws IOException {
        // Check if image already has IMAGE_LENGTH & IMAGE_WIDTH values
        ExifAttribute imageLengthAttribute =
                (ExifAttribute) mAttributes[imageType].get(TAG_IMAGE_LENGTH);
        ExifAttribute imageWidthAttribute =
                (ExifAttribute) mAttributes[imageType].get(TAG_IMAGE_WIDTH);

        if (imageLengthAttribute == null || imageWidthAttribute == null) {
            // Find if offset for JPEG data exists
            ExifAttribute jpegInterchangeFormatAttribute =
                    (ExifAttribute) mAttributes[imageType].get(TAG_JPEG_INTERCHANGE_FORMAT);
            if (jpegInterchangeFormatAttribute != null) {
                int jpegInterchangeFormat =
                        jpegInterchangeFormatAttribute.getIntValue(mExifByteOrder);

                // Searches for SOF marker in JPEG data and updates IMAGE_LENGTH & IMAGE_WIDTH tags
                getJpegAttributes(in, jpegInterchangeFormat, imageType);
            }
        }
    }

    // Sets thumbnail offset & length attributes based on JpegInterchangeFormat or StripOffsets tags
    private void setThumbnailData(ByteOrderedDataInputStream in) throws IOException {
        HashMap thumbnailData = mAttributes[IFD_TYPE_THUMBNAIL];

        ExifAttribute compressionAttribute =
                (ExifAttribute) thumbnailData.get(TAG_COMPRESSION);
        if (compressionAttribute != null) {
            mThumbnailCompression = compressionAttribute.getIntValue(mExifByteOrder);
            switch (mThumbnailCompression) {
                case DATA_JPEG: {
                    handleThumbnailFromJfif(in, thumbnailData);
                    break;
                }
                case DATA_UNCOMPRESSED:
                case DATA_JPEG_COMPRESSED: {
                    if (isSupportedDataType(thumbnailData)) {
                        handleThumbnailFromStrips(in, thumbnailData);
                    }
                    break;
                }
            }
        } else {
            // Thumbnail data may not contain Compression tag value
            mThumbnailCompression = DATA_JPEG;
            handleThumbnailFromJfif(in, thumbnailData);
        }
    }

    // Check JpegInterchangeFormat(JFIF) tags to retrieve thumbnail offset & length values
    // and reads the corresponding bytes if stream does not support seek function
    private void handleThumbnailFromJfif(ByteOrderedDataInputStream in, HashMap thumbnailData)
            throws IOException {
        ExifAttribute jpegInterchangeFormatAttribute =
                (ExifAttribute) thumbnailData.get(TAG_JPEG_INTERCHANGE_FORMAT);
        ExifAttribute jpegInterchangeFormatLengthAttribute =
                (ExifAttribute) thumbnailData.get(TAG_JPEG_INTERCHANGE_FORMAT_LENGTH);
        if (jpegInterchangeFormatAttribute != null
                && jpegInterchangeFormatLengthAttribute != null) {
            int thumbnailOffset = jpegInterchangeFormatAttribute.getIntValue(mExifByteOrder);
            int thumbnailLength = jpegInterchangeFormatLengthAttribute.getIntValue(mExifByteOrder);

            // The following code limits the size of thumbnail size not to overflow EXIF data area.
            thumbnailLength = Math.min(thumbnailLength, in.available() - thumbnailOffset);
            if (mMimeType == IMAGE_TYPE_JPEG || mMimeType == IMAGE_TYPE_RAF
                    || mMimeType == IMAGE_TYPE_RW2) {
                thumbnailOffset += mExifOffset;
            } else if (mMimeType == IMAGE_TYPE_ORF) {
                // Update offset value since RAF files have IFD data preceding MakerNote data.
                thumbnailOffset += mOrfMakerNoteOffset;
            }
            if (DEBUG) {
                Log.d(TAG, "Setting thumbnail attributes with offset: " + thumbnailOffset
                        + ", length: " + thumbnailLength);
            }
            if (thumbnailOffset > 0 && thumbnailLength > 0) {
                mHasThumbnail = true;
                mThumbnailOffset = thumbnailOffset;
                mThumbnailLength = thumbnailLength;
                if (mFilename == null && mAssetInputStream == null) {
                    // Save the thumbnail in memory if the input doesn't support reading again.
                    byte[] thumbnailBytes = new byte[thumbnailLength];
                    in.seek(thumbnailOffset);
                    in.readFully(thumbnailBytes);
                    mThumbnailBytes = thumbnailBytes;
                }
            }
        }
    }

    // Check StripOffsets & StripByteCounts tags to retrieve thumbnail offset & length values
    private void handleThumbnailFromStrips(ByteOrderedDataInputStream in, HashMap thumbnailData)
            throws IOException {
        ExifAttribute stripOffsetsAttribute =
                (ExifAttribute) thumbnailData.get(TAG_STRIP_OFFSETS);
        ExifAttribute stripByteCountsAttribute =
                (ExifAttribute) thumbnailData.get(TAG_STRIP_BYTE_COUNTS);

        if (stripOffsetsAttribute != null && stripByteCountsAttribute != null) {
            long[] stripOffsets =
                    convertToLongArray(stripOffsetsAttribute.getValue(mExifByteOrder));
            long[] stripByteCounts =
                    convertToLongArray(stripByteCountsAttribute.getValue(mExifByteOrder));

            if (stripOffsets == null) {
                Log.w(TAG, "stripOffsets should not be null.");
                return;
            }
            if (stripByteCounts == null) {
                Log.w(TAG, "stripByteCounts should not be null.");
                return;
            }

            long totalStripByteCount = 0;
            for (long byteCount : stripByteCounts) {
                totalStripByteCount += byteCount;
            }

            // Set thumbnail byte array data for non-consecutive strip bytes
            byte[] totalStripBytes = new byte[(int) totalStripByteCount];

            int bytesRead = 0;
            int bytesAdded = 0;
            for (int i = 0; i < stripOffsets.length; i++) {
                int stripOffset = (int) stripOffsets[i];
                int stripByteCount = (int) stripByteCounts[i];

                // Skip to offset
                int skipBytes = stripOffset - bytesRead;
                if (skipBytes < 0) {
                    Log.d(TAG, "Invalid strip offset value");
                }
                in.seek(skipBytes);
                bytesRead += skipBytes;

                // Read strip bytes
                byte[] stripBytes = new byte[stripByteCount];
                in.read(stripBytes);
                bytesRead += stripByteCount;

                // Add bytes to array
                System.arraycopy(stripBytes, 0, totalStripBytes, bytesAdded,
                        stripBytes.length);
                bytesAdded += stripBytes.length;
            }

            mHasThumbnail = true;
            mThumbnailBytes = totalStripBytes;
            mThumbnailLength = totalStripBytes.length;
        }
    }

    // Check if thumbnail data type is currently supported or not
    private boolean isSupportedDataType(HashMap thumbnailData) throws IOException {
        ExifAttribute bitsPerSampleAttribute =
                (ExifAttribute) thumbnailData.get(TAG_BITS_PER_SAMPLE);
        if (bitsPerSampleAttribute != null) {
            int[] bitsPerSampleValue = (int[]) bitsPerSampleAttribute.getValue(mExifByteOrder);

            if (Arrays.equals(BITS_PER_SAMPLE_RGB, bitsPerSampleValue)) {
                return true;
            }

            // See DNG Specification 1.4.0.0. Section 3, Compression.
            if (mMimeType == IMAGE_TYPE_DNG) {
                ExifAttribute photometricInterpretationAttribute =
                        (ExifAttribute) thumbnailData.get(TAG_PHOTOMETRIC_INTERPRETATION);
                if (photometricInterpretationAttribute != null) {
                    int photometricInterpretationValue
                            = photometricInterpretationAttribute.getIntValue(mExifByteOrder);
                    if ((photometricInterpretationValue == PHOTOMETRIC_INTERPRETATION_BLACK_IS_ZERO
                            && Arrays.equals(bitsPerSampleValue, BITS_PER_SAMPLE_GREYSCALE_2))
                            || ((photometricInterpretationValue == PHOTOMETRIC_INTERPRETATION_YCBCR)
                            && (Arrays.equals(bitsPerSampleValue, BITS_PER_SAMPLE_RGB)))) {
                        return true;
                    } else {
                        // TODO: Add support for lossless Huffman JPEG data
                    }
                }
            }
        }
        if (DEBUG) {
            Log.d(TAG, "Unsupported data type value");
        }
        return false;
    }

    // Returns true if the image length and width values are <= 512.
    // See Section 4.8 of http://standardsproposals.bsigroup.com/Home/getPDF/567
    private boolean isThumbnail(HashMap map) throws IOException {
        ExifAttribute imageLengthAttribute = (ExifAttribute) map.get(TAG_IMAGE_LENGTH);
        ExifAttribute imageWidthAttribute = (ExifAttribute) map.get(TAG_IMAGE_WIDTH);

        if (imageLengthAttribute != null && imageWidthAttribute != null) {
            int imageLengthValue = imageLengthAttribute.getIntValue(mExifByteOrder);
            int imageWidthValue = imageWidthAttribute.getIntValue(mExifByteOrder);
            if (imageLengthValue <= MAX_THUMBNAIL_SIZE && imageWidthValue <= MAX_THUMBNAIL_SIZE) {
                return true;
            }
        }
        return false;
    }

    // Validate primary, preview, thumbnail image data by comparing image size
    private void validateImages(InputStream in) throws IOException {
        // Swap images based on size (primary > preview > thumbnail)
        swapBasedOnImageSize(IFD_TYPE_PRIMARY, IFD_TYPE_PREVIEW);
        swapBasedOnImageSize(IFD_TYPE_PRIMARY, IFD_TYPE_THUMBNAIL);
        swapBasedOnImageSize(IFD_TYPE_PREVIEW, IFD_TYPE_THUMBNAIL);

        // Check if image has PixelXDimension/PixelYDimension tags, which contain valid image
        // sizes, excluding padding at the right end or bottom end of the image to make sure that
        // the values are multiples of 64. See JEITA CP-3451C Table 5 and Section 4.8.1. B.
        ExifAttribute pixelXDimAttribute =
                (ExifAttribute) mAttributes[IFD_TYPE_EXIF].get(TAG_PIXEL_X_DIMENSION);
        ExifAttribute pixelYDimAttribute =
                (ExifAttribute) mAttributes[IFD_TYPE_EXIF].get(TAG_PIXEL_Y_DIMENSION);
        if (pixelXDimAttribute != null && pixelYDimAttribute != null) {
            mAttributes[IFD_TYPE_PRIMARY].put(TAG_IMAGE_WIDTH, pixelXDimAttribute);
            mAttributes[IFD_TYPE_PRIMARY].put(TAG_IMAGE_LENGTH, pixelYDimAttribute);
        }

        // Check whether thumbnail image exists and whether preview image satisfies the thumbnail
        // image requirements
        if (mAttributes[IFD_TYPE_THUMBNAIL].isEmpty()) {
            if (isThumbnail(mAttributes[IFD_TYPE_PREVIEW])) {
                mAttributes[IFD_TYPE_THUMBNAIL] = mAttributes[IFD_TYPE_PREVIEW];
                mAttributes[IFD_TYPE_PREVIEW] = new HashMap<>();
            }
        }

        // Check if the thumbnail image satisfies the thumbnail size requirements
        if (!isThumbnail(mAttributes[IFD_TYPE_THUMBNAIL])) {
            Log.d(TAG, "No image meets the size requirements of a thumbnail image.");
        }
    }

    /**
     * If image is uncompressed, ImageWidth/Length tags are used to store size info.
     * However, uncompressed images often store extra pixels around the edges of the final image,
     * which results in larger values for TAG_IMAGE_WIDTH and TAG_IMAGE_LENGTH tags.
     * This method corrects those tag values by checking first the values of TAG_DEFAULT_CROP_SIZE
     * See DNG Specification 1.4.0.0. Section 4. (DefaultCropSize)
     *
     * If image is a RW2 file, valid image sizes are stored in SensorBorder tags.
     * See tiff_parser.cc GetFullDimension32()
     * */
    private void updateImageSizeValues(ByteOrderedDataInputStream in, int imageType)
            throws IOException {
        // Uncompressed image valid image size values
        ExifAttribute defaultCropSizeAttribute =
                (ExifAttribute) mAttributes[imageType].get(TAG_DEFAULT_CROP_SIZE);
        // RW2 image valid image size values
        ExifAttribute topBorderAttribute =
                (ExifAttribute) mAttributes[imageType].get(TAG_RW2_SENSOR_TOP_BORDER);
        ExifAttribute leftBorderAttribute =
                (ExifAttribute) mAttributes[imageType].get(TAG_RW2_SENSOR_LEFT_BORDER);
        ExifAttribute bottomBorderAttribute =
                (ExifAttribute) mAttributes[imageType].get(TAG_RW2_SENSOR_BOTTOM_BORDER);
        ExifAttribute rightBorderAttribute =
                (ExifAttribute) mAttributes[imageType].get(TAG_RW2_SENSOR_RIGHT_BORDER);

        if (defaultCropSizeAttribute != null) {
            // Update for uncompressed image
            ExifAttribute defaultCropSizeXAttribute, defaultCropSizeYAttribute;
            if (defaultCropSizeAttribute.format == IFD_FORMAT_URATIONAL) {
                Rational[] defaultCropSizeValue =
                        (Rational[]) defaultCropSizeAttribute.getValue(mExifByteOrder);
                if (defaultCropSizeValue == null || defaultCropSizeValue.length != 2) {
                    Log.w(TAG, "Invalid crop size values. cropSize="
                            + Arrays.toString(defaultCropSizeValue));
                    return;
                }
                defaultCropSizeXAttribute =
                        ExifAttribute.createURational(defaultCropSizeValue[0], mExifByteOrder);
                defaultCropSizeYAttribute =
                        ExifAttribute.createURational(defaultCropSizeValue[1], mExifByteOrder);
            } else {
                int[] defaultCropSizeValue =
                        (int[]) defaultCropSizeAttribute.getValue(mExifByteOrder);
                if (defaultCropSizeValue == null || defaultCropSizeValue.length != 2) {
                    Log.w(TAG, "Invalid crop size values. cropSize="
                            + Arrays.toString(defaultCropSizeValue));
                    return;
                }
                defaultCropSizeXAttribute =
                        ExifAttribute.createUShort(defaultCropSizeValue[0], mExifByteOrder);
                defaultCropSizeYAttribute =
                        ExifAttribute.createUShort(defaultCropSizeValue[1], mExifByteOrder);
            }
            mAttributes[imageType].put(TAG_IMAGE_WIDTH, defaultCropSizeXAttribute);
            mAttributes[imageType].put(TAG_IMAGE_LENGTH, defaultCropSizeYAttribute);
        } else if (topBorderAttribute != null && leftBorderAttribute != null &&
                bottomBorderAttribute != null && rightBorderAttribute != null) {
            // Update for RW2 image
            int topBorderValue = topBorderAttribute.getIntValue(mExifByteOrder);
            int bottomBorderValue = bottomBorderAttribute.getIntValue(mExifByteOrder);
            int rightBorderValue = rightBorderAttribute.getIntValue(mExifByteOrder);
            int leftBorderValue = leftBorderAttribute.getIntValue(mExifByteOrder);
            if (bottomBorderValue > topBorderValue && rightBorderValue > leftBorderValue) {
                int length = bottomBorderValue - topBorderValue;
                int width = rightBorderValue - leftBorderValue;
                ExifAttribute imageLengthAttribute =
                        ExifAttribute.createUShort(length, mExifByteOrder);
                ExifAttribute imageWidthAttribute =
                        ExifAttribute.createUShort(width, mExifByteOrder);
                mAttributes[imageType].put(TAG_IMAGE_LENGTH, imageLengthAttribute);
                mAttributes[imageType].put(TAG_IMAGE_WIDTH, imageWidthAttribute);
            }
        } else {
            retrieveJpegImageSize(in, imageType);
        }
    }

    // Writes an Exif segment into the given output stream.
    private int writeExifSegment(ByteOrderedDataOutputStream dataOutputStream,
            int exifOffsetFromBeginning) throws IOException {
        // The following variables are for calculating each IFD tag group size in bytes.
        int[] ifdOffsets = new int[EXIF_TAGS.length];
        int[] ifdDataSizes = new int[EXIF_TAGS.length];

        // Remove IFD pointer tags (we'll re-add it later.)
        for (ExifTag tag : EXIF_POINTER_TAGS) {
            removeAttribute(tag.name);
        }
        // Remove old thumbnail data
        removeAttribute(JPEG_INTERCHANGE_FORMAT_TAG.name);
        removeAttribute(JPEG_INTERCHANGE_FORMAT_LENGTH_TAG.name);

        // Remove null value tags.
        for (int ifdType = 0; ifdType < EXIF_TAGS.length; ++ifdType) {
            for (Object obj : mAttributes[ifdType].entrySet().toArray()) {
                final Map.Entry entry = (Map.Entry) obj;
                if (entry.getValue() == null) {
                    mAttributes[ifdType].remove(entry.getKey());
                }
            }
        }

        // Add IFD pointer tags. The next offset of primary image TIFF IFD will have thumbnail IFD
        // offset when there is one or more tags in the thumbnail IFD.
        if (!mAttributes[IFD_TYPE_EXIF].isEmpty()) {
            mAttributes[IFD_TYPE_PRIMARY].put(EXIF_POINTER_TAGS[1].name,
                    ExifAttribute.createULong(0, mExifByteOrder));
        }
        if (!mAttributes[IFD_TYPE_GPS].isEmpty()) {
            mAttributes[IFD_TYPE_PRIMARY].put(EXIF_POINTER_TAGS[2].name,
                    ExifAttribute.createULong(0, mExifByteOrder));
        }
        if (!mAttributes[IFD_TYPE_INTEROPERABILITY].isEmpty()) {
            mAttributes[IFD_TYPE_EXIF].put(EXIF_POINTER_TAGS[3].name,
                    ExifAttribute.createULong(0, mExifByteOrder));
        }
        if (mHasThumbnail) {
            mAttributes[IFD_TYPE_THUMBNAIL].put(JPEG_INTERCHANGE_FORMAT_TAG.name,
                    ExifAttribute.createULong(0, mExifByteOrder));
            mAttributes[IFD_TYPE_THUMBNAIL].put(JPEG_INTERCHANGE_FORMAT_LENGTH_TAG.name,
                    ExifAttribute.createULong(mThumbnailLength, mExifByteOrder));
        }

        // Calculate IFD group data area sizes. IFD group data area is assigned to save the entry
        // value which has a bigger size than 4 bytes.
        for (int i = 0; i < EXIF_TAGS.length; ++i) {
            int sum = 0;
            for (Map.Entry<String, ExifAttribute> entry : mAttributes[i].entrySet()) {
                final ExifAttribute exifAttribute = entry.getValue();
                final int size = exifAttribute.size();
                if (size > 4) {
                    sum += size;
                }
            }
            ifdDataSizes[i] += sum;
        }

        // Calculate IFD offsets.
        int position = 8;
        for (int ifdType = 0; ifdType < EXIF_TAGS.length; ++ifdType) {
            if (!mAttributes[ifdType].isEmpty()) {
                ifdOffsets[ifdType] = position;
                position += 2 + mAttributes[ifdType].size() * 12 + 4 + ifdDataSizes[ifdType];
            }
        }
        if (mHasThumbnail) {
            int thumbnailOffset = position;
            mAttributes[IFD_TYPE_THUMBNAIL].put(JPEG_INTERCHANGE_FORMAT_TAG.name,
                    ExifAttribute.createULong(thumbnailOffset, mExifByteOrder));
            mThumbnailOffset = exifOffsetFromBeginning + thumbnailOffset;
            position += mThumbnailLength;
        }

        // Calculate the total size
        int totalSize = position + 8;  // eight bytes is for header part.
        if (DEBUG) {
            Log.d(TAG, "totalSize length: " + totalSize);
            for (int i = 0; i < EXIF_TAGS.length; ++i) {
                Log.d(TAG, String.format("index: %d, offsets: %d, tag count: %d, data sizes: %d",
                        i, ifdOffsets[i], mAttributes[i].size(), ifdDataSizes[i]));
            }
        }

        // Update IFD pointer tags with the calculated offsets.
        if (!mAttributes[IFD_TYPE_EXIF].isEmpty()) {
            mAttributes[IFD_TYPE_PRIMARY].put(EXIF_POINTER_TAGS[1].name,
                    ExifAttribute.createULong(ifdOffsets[IFD_TYPE_EXIF], mExifByteOrder));
        }
        if (!mAttributes[IFD_TYPE_GPS].isEmpty()) {
            mAttributes[IFD_TYPE_PRIMARY].put(EXIF_POINTER_TAGS[2].name,
                    ExifAttribute.createULong(ifdOffsets[IFD_TYPE_GPS], mExifByteOrder));
        }
        if (!mAttributes[IFD_TYPE_INTEROPERABILITY].isEmpty()) {
            mAttributes[IFD_TYPE_EXIF].put(EXIF_POINTER_TAGS[3].name, ExifAttribute.createULong(
                    ifdOffsets[IFD_TYPE_INTEROPERABILITY], mExifByteOrder));
        }

        // Write TIFF Headers. See JEITA CP-3451C Section 4.5.2. Table 1.
        dataOutputStream.writeUnsignedShort(totalSize);
        dataOutputStream.write(IDENTIFIER_EXIF_APP1);
        dataOutputStream.writeShort(mExifByteOrder == ByteOrder.BIG_ENDIAN
                ? BYTE_ALIGN_MM : BYTE_ALIGN_II);
        dataOutputStream.setByteOrder(mExifByteOrder);
        dataOutputStream.writeUnsignedShort(START_CODE);
        dataOutputStream.writeUnsignedInt(IFD_OFFSET);

        // Write IFD groups. See JEITA CP-3451C Section 4.5.8. Figure 9.
        for (int ifdType = 0; ifdType < EXIF_TAGS.length; ++ifdType) {
            if (!mAttributes[ifdType].isEmpty()) {
                // See JEITA CP-3451C Section 4.6.2: IFD structure.
                // Write entry count
                dataOutputStream.writeUnsignedShort(mAttributes[ifdType].size());

                // Write entry info
                int dataOffset = ifdOffsets[ifdType] + 2 + mAttributes[ifdType].size() * 12 + 4;
                for (Map.Entry<String, ExifAttribute> entry : mAttributes[ifdType].entrySet()) {
                    // Convert tag name to tag number.
                    final ExifTag tag = sExifTagMapsForWriting[ifdType].get(entry.getKey());
                    final int tagNumber = tag.number;
                    final ExifAttribute attribute = entry.getValue();
                    final int size = attribute.size();

                    dataOutputStream.writeUnsignedShort(tagNumber);
                    dataOutputStream.writeUnsignedShort(attribute.format);
                    dataOutputStream.writeInt(attribute.numberOfComponents);
                    if (size > 4) {
                        dataOutputStream.writeUnsignedInt(dataOffset);
                        dataOffset += size;
                    } else {
                        dataOutputStream.write(attribute.bytes);
                        // Fill zero up to 4 bytes
                        if (size < 4) {
                            for (int i = size; i < 4; ++i) {
                                dataOutputStream.writeByte(0);
                            }
                        }
                    }
                }

                // Write the next offset. It writes the offset of thumbnail IFD if there is one or
                // more tags in the thumbnail IFD when the current IFD is the primary image TIFF
                // IFD; Otherwise 0.
                if (ifdType == 0 && !mAttributes[IFD_TYPE_THUMBNAIL].isEmpty()) {
                    dataOutputStream.writeUnsignedInt(ifdOffsets[IFD_TYPE_THUMBNAIL]);
                } else {
                    dataOutputStream.writeUnsignedInt(0);
                }

                // Write values of data field exceeding 4 bytes after the next offset.
                for (Map.Entry<String, ExifAttribute> entry : mAttributes[ifdType].entrySet()) {
                    ExifAttribute attribute = entry.getValue();

                    if (attribute.bytes.length > 4) {
                        dataOutputStream.write(attribute.bytes, 0, attribute.bytes.length);
                    }
                }
            }
        }

        // Write thumbnail
        if (mHasThumbnail) {
            dataOutputStream.write(getThumbnailBytes());
        }

        // Reset the byte order to big endian in order to write remaining parts of the JPEG file.
        dataOutputStream.setByteOrder(ByteOrder.BIG_ENDIAN);

        return totalSize;
    }

    /**
     * Determines the data format of EXIF entry value.
     *
     * @param entryValue The value to be determined.
     * @return Returns two data formats gussed as a pair in integer. If there is no two candidate
               data formats for the given entry value, returns {@code -1} in the second of the pair.
     */
    private static Pair<Integer, Integer> guessDataFormat(String entryValue) {
        // See TIFF 6.0 Section 2, "Image File Directory".
        // Take the first component if there are more than one component.
        if (entryValue.contains(",")) {
            String[] entryValues = entryValue.split(",");
            Pair<Integer, Integer> dataFormat = guessDataFormat(entryValues[0]);
            if (dataFormat.first == IFD_FORMAT_STRING) {
                return dataFormat;
            }
            for (int i = 1; i < entryValues.length; ++i) {
                final Pair<Integer, Integer> guessDataFormat = guessDataFormat(entryValues[i]);
                int first = -1, second = -1;
                if (guessDataFormat.first.equals(dataFormat.first)
                        || guessDataFormat.second.equals(dataFormat.first)) {
                    first = dataFormat.first;
                }
                if (dataFormat.second != -1 && (guessDataFormat.first.equals(dataFormat.second)
                        || guessDataFormat.second.equals(dataFormat.second))) {
                    second = dataFormat.second;
                }
                if (first == -1 && second == -1) {
                    return new Pair<>(IFD_FORMAT_STRING, -1);
                }
                if (first == -1) {
                    dataFormat = new Pair<>(second, -1);
                    continue;
                }
                if (second == -1) {
                    dataFormat = new Pair<>(first, -1);
                    continue;
                }
            }
            return dataFormat;
        }

        if (entryValue.contains("/")) {
            String[] rationalNumber = entryValue.split("/");
            if (rationalNumber.length == 2) {
                try {
                    long numerator = (long) Double.parseDouble(rationalNumber[0]);
                    long denominator = (long) Double.parseDouble(rationalNumber[1]);
                    if (numerator < 0L || denominator < 0L) {
                        return new Pair<>(IFD_FORMAT_SRATIONAL, -1);
                    }
                    if (numerator > Integer.MAX_VALUE || denominator > Integer.MAX_VALUE) {
                        return new Pair<>(IFD_FORMAT_URATIONAL, -1);
                    }
                    return new Pair<>(IFD_FORMAT_SRATIONAL, IFD_FORMAT_URATIONAL);
                } catch (NumberFormatException e)  {
                    // Ignored
                }
            }
            return new Pair<>(IFD_FORMAT_STRING, -1);
        }
        try {
            Long longValue = Long.parseLong(entryValue);
            if (longValue >= 0 && longValue <= 65535) {
                return new Pair<>(IFD_FORMAT_USHORT, IFD_FORMAT_ULONG);
            }
            if (longValue < 0) {
                return new Pair<>(IFD_FORMAT_SLONG, -1);
            }
            return new Pair<>(IFD_FORMAT_ULONG, -1);
        } catch (NumberFormatException e) {
            // Ignored
        }
        try {
            Double.parseDouble(entryValue);
            return new Pair<>(IFD_FORMAT_DOUBLE, -1);
        } catch (NumberFormatException e) {
            // Ignored
        }
        return new Pair<>(IFD_FORMAT_STRING, -1);
    }

    // An input stream to parse EXIF data area, which can be written in either little or big endian
    // order.
    private static class ByteOrderedDataInputStream extends InputStream implements DataInput {
        private static final ByteOrder LITTLE_ENDIAN = ByteOrder.LITTLE_ENDIAN;
        private static final ByteOrder BIG_ENDIAN = ByteOrder.BIG_ENDIAN;

        private DataInputStream mDataInputStream;
        private ByteOrder mByteOrder = ByteOrder.BIG_ENDIAN;
        private final int mLength;
        private int mPosition;

        public ByteOrderedDataInputStream(InputStream in) throws IOException {
            mDataInputStream = new DataInputStream(in);
            mLength = mDataInputStream.available();
            mPosition = 0;
            mDataInputStream.mark(mLength);
        }

        public ByteOrderedDataInputStream(byte[] bytes) throws IOException {
            this(new ByteArrayInputStream(bytes));
        }

        public void setByteOrder(ByteOrder byteOrder) {
            mByteOrder = byteOrder;
        }

        public void seek(long byteCount) throws IOException {
            if (mPosition > byteCount) {
                mPosition = 0;
                mDataInputStream.reset();
                mDataInputStream.mark(mLength);
            } else {
                byteCount -= mPosition;
            }

            if (skipBytes((int) byteCount) != (int) byteCount) {
                throw new IOException("Couldn't seek up to the byteCount");
            }
        }

        public int peek() {
            return mPosition;
        }

        @Override
        public int available() throws IOException {
            return mDataInputStream.available();
        }

        @Override
        public int read() throws IOException {
            ++mPosition;
            return mDataInputStream.read();
        }

        @Override
        public int read(byte[] b, int off, int len) throws IOException {
            int bytesRead = mDataInputStream.read(b, off, len);
            mPosition += bytesRead;
            return bytesRead;
        }

        @Override
        public int readUnsignedByte() throws IOException {
            ++mPosition;
            return mDataInputStream.readUnsignedByte();
        }

        @Override
        public String readLine() throws IOException {
            Log.d(TAG, "Currently unsupported");
            return null;
        }

        @Override
        public boolean readBoolean() throws IOException {
            ++mPosition;
            return mDataInputStream.readBoolean();
        }

        @Override
        public char readChar() throws IOException {
            mPosition += 2;
            return mDataInputStream.readChar();
        }

        @Override
        public String readUTF() throws IOException {
            mPosition += 2;
            return mDataInputStream.readUTF();
        }

        @Override
        public void readFully(byte[] buffer, int offset, int length) throws IOException {
            mPosition += length;
            if (mPosition > mLength) {
                throw new EOFException();
            }
            if (mDataInputStream.read(buffer, offset, length) != length) {
                throw new IOException("Couldn't read up to the length of buffer");
            }
        }

        @Override
        public void readFully(byte[] buffer) throws IOException {
            mPosition += buffer.length;
            if (mPosition > mLength) {
                throw new EOFException();
            }
            if (mDataInputStream.read(buffer, 0, buffer.length) != buffer.length) {
                throw new IOException("Couldn't read up to the length of buffer");
            }
        }

        @Override
        public byte readByte() throws IOException {
            ++mPosition;
            if (mPosition > mLength) {
                throw new EOFException();
            }
            int ch = mDataInputStream.read();
            if (ch < 0) {
                throw new EOFException();
            }
            return (byte) ch;
        }

        @Override
        public short readShort() throws IOException {
            mPosition += 2;
            if (mPosition > mLength) {
                throw new EOFException();
            }
            int ch1 = mDataInputStream.read();
            int ch2 = mDataInputStream.read();
            if ((ch1 | ch2) < 0) {
                throw new EOFException();
            }
            if (mByteOrder == LITTLE_ENDIAN) {
                return (short) ((ch2 << 8) + (ch1));
            } else if (mByteOrder == BIG_ENDIAN) {
                return (short) ((ch1 << 8) + (ch2));
            }
            throw new IOException("Invalid byte order: " + mByteOrder);
        }

        @Override
        public int readInt() throws IOException {
            mPosition += 4;
            if (mPosition > mLength) {
                throw new EOFException();
            }
            int ch1 = mDataInputStream.read();
            int ch2 = mDataInputStream.read();
            int ch3 = mDataInputStream.read();
            int ch4 = mDataInputStream.read();
            if ((ch1 | ch2 | ch3 | ch4) < 0) {
                throw new EOFException();
            }
            if (mByteOrder == LITTLE_ENDIAN) {
                return ((ch4 << 24) + (ch3 << 16) + (ch2 << 8) + ch1);
            } else if (mByteOrder == BIG_ENDIAN) {
                return ((ch1 << 24) + (ch2 << 16) + (ch3 << 8) + ch4);
            }
            throw new IOException("Invalid byte order: " + mByteOrder);
        }

        @Override
        public int skipBytes(int byteCount) throws IOException {
            int totalSkip = Math.min(byteCount, mLength - mPosition);
            int skipped = 0;
            while (skipped < totalSkip) {
                skipped += mDataInputStream.skipBytes(totalSkip - skipped);
            }
            mPosition += skipped;
            return skipped;
        }

        @Override
        public int readUnsignedShort() throws IOException {
            mPosition += 2;
            if (mPosition > mLength) {
                throw new EOFException();
            }
            int ch1 = mDataInputStream.read();
            int ch2 = mDataInputStream.read();
            if ((ch1 | ch2) < 0) {
                throw new EOFException();
            }
            if (mByteOrder == LITTLE_ENDIAN) {
                return ((ch2 << 8) + (ch1));
            } else if (mByteOrder == BIG_ENDIAN) {
                return ((ch1 << 8) + (ch2));
            }
            throw new IOException("Invalid byte order: " + mByteOrder);
        }

        public long readUnsignedInt() throws IOException {
            return readInt() & 0xffffffffL;
        }

        @Override
        public long readLong() throws IOException {
            mPosition += 8;
            if (mPosition > mLength) {
                throw new EOFException();
            }
            int ch1 = mDataInputStream.read();
            int ch2 = mDataInputStream.read();
            int ch3 = mDataInputStream.read();
            int ch4 = mDataInputStream.read();
            int ch5 = mDataInputStream.read();
            int ch6 = mDataInputStream.read();
            int ch7 = mDataInputStream.read();
            int ch8 = mDataInputStream.read();
            if ((ch1 | ch2 | ch3 | ch4 | ch5 | ch6 | ch7 | ch8) < 0) {
                throw new EOFException();
            }
            if (mByteOrder == LITTLE_ENDIAN) {
                return (((long) ch8 << 56) + ((long) ch7 << 48) + ((long) ch6 << 40)
                        + ((long) ch5 << 32) + ((long) ch4 << 24) + ((long) ch3 << 16)
                        + ((long) ch2 << 8) + (long) ch1);
            } else if (mByteOrder == BIG_ENDIAN) {
                return (((long) ch1 << 56) + ((long) ch2 << 48) + ((long) ch3 << 40)
                        + ((long) ch4 << 32) + ((long) ch5 << 24) + ((long) ch6 << 16)
                        + ((long) ch7 << 8) + (long) ch8);
            }
            throw new IOException("Invalid byte order: " + mByteOrder);
        }

        @Override
        public float readFloat() throws IOException {
            return Float.intBitsToFloat(readInt());
        }

        @Override
        public double readDouble() throws IOException {
            return Double.longBitsToDouble(readLong());
        }
    }

    // An output stream to write EXIF data area, which can be written in either little or big endian
    // order.
    private static class ByteOrderedDataOutputStream extends FilterOutputStream {
        private final OutputStream mOutputStream;
        private ByteOrder mByteOrder;

        public ByteOrderedDataOutputStream(OutputStream out, ByteOrder byteOrder) {
            super(out);
            mOutputStream = out;
            mByteOrder = byteOrder;
        }

        public void setByteOrder(ByteOrder byteOrder) {
            mByteOrder = byteOrder;
        }

        @Override
        public void write(byte[] bytes) throws IOException {
            mOutputStream.write(bytes);
        }

        @Override
        public void write(byte[] bytes, int offset, int length) throws IOException {
            mOutputStream.write(bytes, offset, length);
        }

        public void writeByte(int val) throws IOException {
            mOutputStream.write(val);
        }

        public void writeShort(short val) throws IOException {
            if (mByteOrder == ByteOrder.LITTLE_ENDIAN) {
                mOutputStream.write((val >>> 0) & 0xFF);
                mOutputStream.write((val >>> 8) & 0xFF);
            } else if (mByteOrder == ByteOrder.BIG_ENDIAN) {
                mOutputStream.write((val >>> 8) & 0xFF);
                mOutputStream.write((val >>> 0) & 0xFF);
            }
        }

        public void writeInt(int val) throws IOException {
            if (mByteOrder == ByteOrder.LITTLE_ENDIAN) {
                mOutputStream.write((val >>> 0) & 0xFF);
                mOutputStream.write((val >>> 8) & 0xFF);
                mOutputStream.write((val >>> 16) & 0xFF);
                mOutputStream.write((val >>> 24) & 0xFF);
            } else if (mByteOrder == ByteOrder.BIG_ENDIAN) {
                mOutputStream.write((val >>> 24) & 0xFF);
                mOutputStream.write((val >>> 16) & 0xFF);
                mOutputStream.write((val >>> 8) & 0xFF);
                mOutputStream.write((val >>> 0) & 0xFF);
            }
        }

        public void writeUnsignedShort(int val) throws IOException {
            writeShort((short) val);
        }

        public void writeUnsignedInt(long val) throws IOException {
            writeInt((int) val);
        }
    }

    // Swaps image data based on image size
    private void swapBasedOnImageSize(@IfdType int firstIfdType, @IfdType int secondIfdType)
            throws IOException {
        if (mAttributes[firstIfdType].isEmpty() || mAttributes[secondIfdType].isEmpty()) {
            if (DEBUG) {
                Log.d(TAG, "Cannot perform swap since only one image data exists");
            }
            return;
        }

        ExifAttribute firstImageLengthAttribute =
                (ExifAttribute) mAttributes[firstIfdType].get(TAG_IMAGE_LENGTH);
        ExifAttribute firstImageWidthAttribute =
                (ExifAttribute) mAttributes[firstIfdType].get(TAG_IMAGE_WIDTH);
        ExifAttribute secondImageLengthAttribute =
                (ExifAttribute) mAttributes[secondIfdType].get(TAG_IMAGE_LENGTH);
        ExifAttribute secondImageWidthAttribute =
                (ExifAttribute) mAttributes[secondIfdType].get(TAG_IMAGE_WIDTH);

        if (firstImageLengthAttribute == null || firstImageWidthAttribute == null) {
            if (DEBUG) {
                Log.d(TAG, "First image does not contain valid size information");
            }
        } else if (secondImageLengthAttribute == null || secondImageWidthAttribute == null) {
            if (DEBUG) {
                Log.d(TAG, "Second image does not contain valid size information");
            }
        } else {
            int firstImageLengthValue = firstImageLengthAttribute.getIntValue(mExifByteOrder);
            int firstImageWidthValue = firstImageWidthAttribute.getIntValue(mExifByteOrder);
            int secondImageLengthValue = secondImageLengthAttribute.getIntValue(mExifByteOrder);
            int secondImageWidthValue = secondImageWidthAttribute.getIntValue(mExifByteOrder);

            if (firstImageLengthValue < secondImageLengthValue &&
                    firstImageWidthValue < secondImageWidthValue) {
                HashMap<String, ExifAttribute> tempMap = mAttributes[firstIfdType];
                mAttributes[firstIfdType] = mAttributes[secondIfdType];
                mAttributes[secondIfdType] = tempMap;
            }
        }
    }

    /**
     * Closes 'closeable', ignoring any checked exceptions. Does nothing if 'closeable' is null.
     */
    private static void closeQuietly(Closeable closeable) {
        if (closeable != null) {
            try {
                closeable.close();
            } catch (RuntimeException rethrown) {
                throw rethrown;
            } catch (Exception ignored) {
            }
        }
    }

    /**
     * Copies all of the bytes from {@code in} to {@code out}. Neither stream is closed.
     * Returns the total number of bytes transferred.
     */
    private static int copy(InputStream in, OutputStream out) throws IOException {
        int total = 0;
        byte[] buffer = new byte[8192];
        int c;
        while ((c = in.read(buffer)) != -1) {
            total += c;
            out.write(buffer, 0, c);
        }
        return total;
    }

    /**
     * Convert given int[] to long[]. If long[] is given, just return it.
     * Return null for other types of input.
     */
    private static long[] convertToLongArray(Object inputObj) {
        if (inputObj instanceof int[]) {
            int[] input = (int[]) inputObj;
            long[] result = new long[input.length];
            for (int i = 0; i < input.length; i++) {
                result[i] = input[i];
            }
            return result;
        } else if (inputObj instanceof long[]) {
            return (long[]) inputObj;
        }
        return null;
    }
}<|MERGE_RESOLUTION|>--- conflicted
+++ resolved
@@ -2109,460 +2109,6 @@
     // Constants used for the Orientation Exif tag.
     public static final int ORIENTATION_UNDEFINED = 0;
     public static final int ORIENTATION_NORMAL = 1;
-    public static final int ORIENTATION_FLIP_HORIZONTAL = 2;  // left right reversed mirror
-    public static final int ORIENTATION_ROTATE_180 = 3;
-    public static final int ORIENTATION_FLIP_VERTICAL = 4;  // upside down mirror
-    // flipped about top-left <--> bottom-right axis
-    public static final int ORIENTATION_TRANSPOSE = 5;
-    public static final int ORIENTATION_ROTATE_90 = 6;  // rotate 90 degree clockwise
-    // flipped about top-right <--> bottom-left axis
-    public static final int ORIENTATION_TRANSVERSE = 7;
-    public static final int ORIENTATION_ROTATE_270 = 8;  // rotate 270 degree clockwise
-    private static final List<Integer> ROTATION_ORDER = Arrays.asList(ORIENTATION_NORMAL,
-            ORIENTATION_ROTATE_90, ORIENTATION_ROTATE_180, ORIENTATION_ROTATE_270);
-    private static final List<Integer> FLIPPED_ROTATION_ORDER = Arrays.asList(
-            ORIENTATION_FLIP_HORIZONTAL, ORIENTATION_TRANSVERSE, ORIENTATION_FLIP_VERTICAL,
-            ORIENTATION_TRANSPOSE);
-
-    /**
-     * The contant used by {@link #TAG_PLANAR_CONFIGURATION} to denote Chunky format.
-     */
-    public static final short FORMAT_CHUNKY = 1;
-    /**
-     * The contant used by {@link #TAG_PLANAR_CONFIGURATION} to denote Planar format.
-     */
-    public static final short FORMAT_PLANAR = 2;
-
-    /**
-     * The contant used by {@link #TAG_Y_CB_CR_POSITIONING} to denote Centered positioning.
-     */
-    public static final short Y_CB_CR_POSITIONING_CENTERED = 1;
-    /**
-     * The contant used by {@link #TAG_Y_CB_CR_POSITIONING} to denote Co-sited positioning.
-     */
-    public static final short Y_CB_CR_POSITIONING_CO_SITED = 2;
-
-    /**
-     * The contant used to denote resolution unit as inches.
-     */
-    public static final short RESOLUTION_UNIT_INCHES = 2;
-    /**
-     * The contant used to denote resolution unit as centimeters.
-     */
-    public static final short RESOLUTION_UNIT_CENTIMETERS = 3;
-
-    /**
-     * The contant used by {@link #TAG_COLOR_SPACE} to denote sRGB color space.
-     */
-    public static final int COLOR_SPACE_S_RGB = 1;
-    /**
-     * The contant used by {@link #TAG_COLOR_SPACE} to denote Uncalibrated.
-     */
-    public static final int COLOR_SPACE_UNCALIBRATED = 65535;
-
-    /**
-     * The contant used by {@link #TAG_EXPOSURE_PROGRAM} to denote exposure program is not defined.
-     */
-    public static final short EXPOSURE_PROGRAM_NOT_DEFINED = 0;
-    /**
-     * The contant used by {@link #TAG_EXPOSURE_PROGRAM} to denote exposure program is Manual.
-     */
-    public static final short EXPOSURE_PROGRAM_MANUAL = 1;
-    /**
-     * The contant used by {@link #TAG_EXPOSURE_PROGRAM} to denote exposure program is Normal.
-     */
-    public static final short EXPOSURE_PROGRAM_NORMAL = 2;
-    /**
-     * The contant used by {@link #TAG_EXPOSURE_PROGRAM} to denote exposure program is
-     * Aperture priority.
-     */
-    public static final short EXPOSURE_PROGRAM_APERTURE_PRIORITY = 3;
-    /**
-     * The contant used by {@link #TAG_EXPOSURE_PROGRAM} to denote exposure program is
-     * Shutter priority.
-     */
-    public static final short EXPOSURE_PROGRAM_SHUTTER_PRIORITY = 4;
-    /**
-     * The contant used by {@link #TAG_EXPOSURE_PROGRAM} to denote exposure program is Creative
-     * program (biased toward depth of field).
-     */
-    public static final short EXPOSURE_PROGRAM_CREATIVE = 5;
-    /**
-     * The contant used by {@link #TAG_EXPOSURE_PROGRAM} to denote exposure program is Action
-     * program (biased toward fast shutter speed).
-     */
-    public static final short EXPOSURE_PROGRAM_ACTION = 6;
-    /**
-     * The contant used by {@link #TAG_EXPOSURE_PROGRAM} to denote exposure program is Portrait mode
-     * (for closeup photos with the background out of focus).
-     */
-    public static final short EXPOSURE_PROGRAM_PORTRAIT_MODE = 7;
-    /**
-     * The contant used by {@link #TAG_EXPOSURE_PROGRAM} to denote exposure program is Landscape
-     * mode (for landscape photos with the background in focus).
-     */
-    public static final short EXPOSURE_PROGRAM_LANDSCAPE_MODE = 8;
-
-    /**
-     * The contant used by {@link #TAG_SENSITIVITY_TYPE} to denote sensitivity type is unknown.
-     */
-    public static final short SENSITIVITY_TYPE_UNKNOWN = 0;
-    /**
-     * The contant used by {@link #TAG_SENSITIVITY_TYPE} to denote sensitivity type is Standard
-     * output sensitivity (SOS).
-     */
-    public static final short SENSITIVITY_TYPE_SOS = 1;
-    /**
-     * The contant used by {@link #TAG_SENSITIVITY_TYPE} to denote sensitivity type is Recommended
-     * exposure index (REI).
-     */
-    public static final short SENSITIVITY_TYPE_REI = 2;
-    /**
-     * The contant used by {@link #TAG_SENSITIVITY_TYPE} to denote sensitivity type is ISO speed.
-     */
-    public static final short SENSITIVITY_TYPE_ISO_SPEED = 3;
-    /**
-     * The contant used by {@link #TAG_SENSITIVITY_TYPE} to denote sensitivity type is Standard
-     * output sensitivity (SOS) and recommended exposure index (REI).
-     */
-    public static final short SENSITIVITY_TYPE_SOS_AND_REI = 4;
-    /**
-     * The contant used by {@link #TAG_SENSITIVITY_TYPE} to denote sensitivity type is Standard
-     * output sensitivity (SOS) and ISO speed.
-     */
-    public static final short SENSITIVITY_TYPE_SOS_AND_ISO = 5;
-    /**
-     * The contant used by {@link #TAG_SENSITIVITY_TYPE} to denote sensitivity type is Recommended
-     * exposure index (REI) and ISO speed.
-     */
-    public static final short SENSITIVITY_TYPE_REI_AND_ISO = 6;
-    /**
-     * The contant used by {@link #TAG_SENSITIVITY_TYPE} to denote sensitivity type is Standard
-     * output sensitivity (SOS) and recommended exposure index (REI) and ISO speed.
-     */
-    public static final short SENSITIVITY_TYPE_SOS_AND_REI_AND_ISO = 7;
-
-    /**
-     * The contant used by {@link #TAG_METERING_MODE} to denote metering mode is unknown.
-     */
-    public static final short METERING_MODE_UNKNOWN = 0;
-    /**
-     * The contant used by {@link #TAG_METERING_MODE} to denote metering mode is Average.
-     */
-    public static final short METERING_MODE_AVERAGE = 1;
-    /**
-     * The contant used by {@link #TAG_METERING_MODE} to denote metering mode is
-     * CenterWeightedAverage.
-     */
-    public static final short METERING_MODE_CENTER_WEIGHT_AVERAGE = 2;
-    /**
-     * The contant used by {@link #TAG_METERING_MODE} to denote metering mode is Spot.
-     */
-    public static final short METERING_MODE_SPOT = 3;
-    /**
-     * The contant used by {@link #TAG_METERING_MODE} to denote metering mode is MultiSpot.
-     */
-    public static final short METERING_MODE_MULTI_SPOT = 4;
-    /**
-     * The contant used by {@link #TAG_METERING_MODE} to denote metering mode is Pattern.
-     */
-    public static final short METERING_MODE_PATTERN = 5;
-    /**
-     * The contant used by {@link #TAG_METERING_MODE} to denote metering mode is Partial.
-     */
-    public static final short METERING_MODE_PARTIAL = 6;
-    /**
-     * The contant used by {@link #TAG_METERING_MODE} to denote metering mode is other.
-     */
-    public static final short METERING_MODE_OTHER = 255;
-
-    /**
-     * The contant used by {@link #TAG_LIGHT_SOURCE} to denote light source is unknown.
-     */
-    public static final short LIGHT_SOURCE_UNKNOWN = 0;
-    /**
-     * The contant used by {@link #TAG_LIGHT_SOURCE} to denote light source is Daylight.
-     */
-    public static final short LIGHT_SOURCE_DAYLIGHT = 1;
-    /**
-     * The contant used by {@link #TAG_LIGHT_SOURCE} to denote light source is Fluorescent.
-     */
-    public static final short LIGHT_SOURCE_FLUORESCENT = 2;
-    /**
-     * The contant used by {@link #TAG_LIGHT_SOURCE} to denote light source is Tungsten
-     * (incandescent light).
-     */
-    public static final short LIGHT_SOURCE_TUNGSTEN = 3;
-    /**
-     * The contant used by {@link #TAG_LIGHT_SOURCE} to denote light source is Flash.
-     */
-    public static final short LIGHT_SOURCE_FLASH = 4;
-    /**
-     * The contant used by {@link #TAG_LIGHT_SOURCE} to denote light source is Fine weather.
-     */
-    public static final short LIGHT_SOURCE_FINE_WEATHER = 9;
-    /**
-     * The contant used by {@link #TAG_LIGHT_SOURCE} to denote light source is Cloudy weather.
-     */
-    public static final short LIGHT_SOURCE_CLOUDY_WEATHER = 10;
-    /**
-     * The contant used by {@link #TAG_LIGHT_SOURCE} to denote light source is Shade.
-     */
-    public static final short LIGHT_SOURCE_SHADE = 11;
-    /**
-     * The contant used by {@link #TAG_LIGHT_SOURCE} to denote light source is Daylight fluorescent
-     * (D 5700 - 7100K).
-     */
-    public static final short LIGHT_SOURCE_DAYLIGHT_FLUORESCENT = 12;
-    /**
-     * The contant used by {@link #TAG_LIGHT_SOURCE} to denote light source is Day white fluorescent
-     * (N 4600 - 5500K).
-     */
-    public static final short LIGHT_SOURCE_DAY_WHITE_FLUORESCENT = 13;
-    /**
-     * The contant used by {@link #TAG_LIGHT_SOURCE} to denote light source is Cool white
-     * fluorescent (W 3800 - 4500K).
-     */
-    public static final short LIGHT_SOURCE_COOL_WHITE_FLUORESCENT = 14;
-    /**
-     * The contant used by {@link #TAG_LIGHT_SOURCE} to denote light source is White fluorescent
-     * (WW 3250 - 3800K).
-     */
-    public static final short LIGHT_SOURCE_WHITE_FLUORESCENT = 15;
-    /**
-     * The contant used by {@link #TAG_LIGHT_SOURCE} to denote light source is Warm white
-     * fluorescent (L 2600 - 3250K).
-     */
-    public static final short LIGHT_SOURCE_WARM_WHITE_FLUORESCENT = 16;
-    /**
-     * The contant used by {@link #TAG_LIGHT_SOURCE} to denote light source is Standard light A.
-     */
-    public static final short LIGHT_SOURCE_STANDARD_LIGHT_A = 17;
-    /**
-     * The contant used by {@link #TAG_LIGHT_SOURCE} to denote light source is Standard light B.
-     */
-    public static final short LIGHT_SOURCE_STANDARD_LIGHT_B = 18;
-    /**
-     * The contant used by {@link #TAG_LIGHT_SOURCE} to denote light source is Standard light C.
-     */
-    public static final short LIGHT_SOURCE_STANDARD_LIGHT_C = 19;
-    /**
-     * The contant used by {@link #TAG_LIGHT_SOURCE} to denote light source is D55.
-     */
-    public static final short LIGHT_SOURCE_D55 = 20;
-    /**
-     * The contant used by {@link #TAG_LIGHT_SOURCE} to denote light source is D65.
-     */
-    public static final short LIGHT_SOURCE_D65 = 21;
-    /**
-     * The contant used by {@link #TAG_LIGHT_SOURCE} to denote light source is D75.
-     */
-    public static final short LIGHT_SOURCE_D75 = 22;
-    /**
-     * The contant used by {@link #TAG_LIGHT_SOURCE} to denote light source is D50.
-     */
-    public static final short LIGHT_SOURCE_D50 = 23;
-    /**
-     * The contant used by {@link #TAG_LIGHT_SOURCE} to denote light source is ISO studio tungsten.
-     */
-    public static final short LIGHT_SOURCE_ISO_STUDIO_TUNGSTEN = 24;
-    /**
-     * The contant used by {@link #TAG_LIGHT_SOURCE} to denote light source is other.
-     */
-    public static final short LIGHT_SOURCE_OTHER = 255;
-
-    /**
-     * The flag used by {@link #TAG_FLASH} to indicate whether the flash is fired.
-     */
-    public static final short FLAG_FLASH_FIRED = 0b0000_0001;
-    /**
-     * The flag used by {@link #TAG_FLASH} to indicate strobe return light is not detected.
-     */
-    public static final short FLAG_FLASH_RETURN_LIGHT_NOT_DETECTED = 0b0000_0100;
-    /**
-     * The flag used by {@link #TAG_FLASH} to indicate strobe return light is detected.
-     */
-    public static final short FLAG_FLASH_RETURN_LIGHT_DETECTED = 0b0000_0110;
-    /**
-     * The flag used by {@link #TAG_FLASH} to indicate the camera's flash mode is Compulsory flash
-     * firing.
-     *
-     * @see #FLAG_FLASH_MODE_COMPULSORY_SUPPRESSION
-     * @see #FLAG_FLASH_MODE_AUTO
-     */
-    public static final short FLAG_FLASH_MODE_COMPULSORY_FIRING = 0b0000_1000;
-    /**
-     * The flag used by {@link #TAG_FLASH} to indicate the camera's flash mode is Compulsory flash
-     * suppression.
-     *
-     * @see #FLAG_FLASH_MODE_COMPULSORY_FIRING
-     * @see #FLAG_FLASH_MODE_AUTO
-     */
-    public static final short FLAG_FLASH_MODE_COMPULSORY_SUPPRESSION = 0b0001_0000;
-    /**
-     * The flag used by {@link #TAG_FLASH} to indicate the camera's flash mode is Auto.
-     *
-     * @see #FLAG_FLASH_MODE_COMPULSORY_FIRING
-     * @see #FLAG_FLASH_MODE_COMPULSORY_SUPPRESSION
-     */
-    public static final short FLAG_FLASH_MODE_AUTO = 0b0001_1000;
-    /**
-     * The flag used by {@link #TAG_FLASH} to indicate no flash function is present.
-     */
-    public static final short FLAG_FLASH_NO_FLASH_FUNCTION = 0b0010_0000;
-    /**
-     * The flag used by {@link #TAG_FLASH} to indicate red-eye reduction is supported.
-     */
-    public static final short FLAG_FLASH_RED_EYE_SUPPORTED = 0b0100_0000;
-
-    /**
-     * The contant used by {@link #TAG_SENSING_METHOD} to denote the image sensor type is not
-     * defined.
-     */
-    public static final short SENSOR_TYPE_NOT_DEFINED = 1;
-    /**
-     * The contant used by {@link #TAG_SENSING_METHOD} to denote the image sensor type is One-chip
-     * color area sensor.
-     */
-    public static final short SENSOR_TYPE_ONE_CHIP = 2;
-    /**
-     * The contant used by {@link #TAG_SENSING_METHOD} to denote the image sensor type is Two-chip
-     * color area sensor.
-     */
-    public static final short SENSOR_TYPE_TWO_CHIP = 3;
-    /**
-     * The contant used by {@link #TAG_SENSING_METHOD} to denote the image sensor type is Three-chip
-     * color area sensor.
-     */
-    public static final short SENSOR_TYPE_THREE_CHIP = 4;
-    /**
-     * The contant used by {@link #TAG_SENSING_METHOD} to denote the image sensor type is Color
-     * sequential area sensor.
-     */
-    public static final short SENSOR_TYPE_COLOR_SEQUENTIAL = 5;
-    /**
-     * The contant used by {@link #TAG_SENSING_METHOD} to denote the image sensor type is Trilinear
-     * sensor.
-     */
-    public static final short SENSOR_TYPE_TRILINEAR = 7;
-    /**
-     * The contant used by {@link #TAG_SENSING_METHOD} to denote the image sensor type is Color
-     * sequential linear sensor.
-     */
-    public static final short SENSOR_TYPE_COLOR_SEQUENTIAL_LINEAR = 8;
-
-    /**
-     * The contant used by {@link #TAG_FILE_SOURCE} to denote the source is other.
-     */
-    public static final short FILE_SOURCE_OTHER = 0;
-    /**
-     * The contant used by {@link #TAG_FILE_SOURCE} to denote the source is scanner of transparent
-     * type.
-     */
-    public static final short FILE_SOURCE_TRANSPARENT_SCANNER = 1;
-    /**
-     * The contant used by {@link #TAG_FILE_SOURCE} to denote the source is scanner of reflex type.
-     */
-    public static final short FILE_SOURCE_REFLEX_SCANNER = 2;
-    /**
-     * The contant used by {@link #TAG_FILE_SOURCE} to denote the source is DSC.
-     */
-    public static final short FILE_SOURCE_DSC = 3;
-
-    /**
-     * The contant used by {@link #TAG_SCENE_TYPE} to denote the scene is directly photographed.
-     */
-    public static final short SCENE_TYPE_DIRECTLY_PHOTOGRAPHED = 1;
-
-    /**
-     * The contant used by {@link #TAG_CUSTOM_RENDERED} to denote no special processing is used.
-     */
-    public static final short RENDERED_PROCESS_NORMAL = 0;
-    /**
-     * The contant used by {@link #TAG_CUSTOM_RENDERED} to denote special processing is used.
-     */
-    public static final short RENDERED_PROCESS_CUSTOM = 1;
-
-    /**
-     * The contant used by {@link #TAG_EXPOSURE_MODE} to denote the exposure mode is Auto.
-     */
-    public static final short EXPOSURE_MODE_AUTO = 0;
-    /**
-     * The contant used by {@link #TAG_EXPOSURE_MODE} to denote the exposure mode is Manual.
-     */
-    public static final short EXPOSURE_MODE_MANUAL = 1;
-    /**
-     * The contant used by {@link #TAG_EXPOSURE_MODE} to denote the exposure mode is Auto bracket.
-     */
-    public static final short EXPOSURE_MODE_AUTO_BRACKET = 2;
-
-    /**
-     * The contant used by {@link #TAG_WHITE_BALANCE} to denote the white balance is Auto.
-     *
-     * @deprecated Use {@link #WHITE_BALANCE_AUTO} instead.
-     */
-    @Deprecated public static final int WHITEBALANCE_AUTO = 0;
-    /**
-     * The contant used by {@link #TAG_WHITE_BALANCE} to denote the white balance is Manual.
-     *
-     * @deprecated Use {@link #WHITE_BALANCE_MANUAL} instead.
-     */
-    @Deprecated public static final int WHITEBALANCE_MANUAL = 1;
-    /**
-     * The contant used by {@link #TAG_WHITE_BALANCE} to denote the white balance is Auto.
-     */
-    public static final short WHITE_BALANCE_AUTO = 0;
-    /**
-     * The contant used by {@link #TAG_WHITE_BALANCE} to denote the white balance is Manual.
-     */
-    public static final short WHITE_BALANCE_MANUAL = 1;
-
-    /**
-     * The contant used by {@link #TAG_SCENE_CAPTURE_TYPE} to denote the scene capture type is
-     * Standard.
-     */
-    public static final short SCENE_CAPTURE_TYPE_STANDARD = 0;
-    /**
-     * The contant used by {@link #TAG_SCENE_CAPTURE_TYPE} to denote the scene capture type is
-     * Landscape.
-     */
-    public static final short SCENE_CAPTURE_TYPE_LANDSCAPE = 1;
-    /**
-     * The contant used by {@link #TAG_SCENE_CAPTURE_TYPE} to denote the scene capture type is
-     * Portrait.
-     */
-    public static final short SCENE_CAPTURE_TYPE_PORTRAIT = 2;
-    /**
-     * The contant used by {@link #TAG_SCENE_CAPTURE_TYPE} to denote the scene capture type is Night
-     * scene.
-     */
-    public static final short SCENE_CAPTURE_TYPE_NIGHT = 3;
-
-    /**
-     * The contant used by {@link #TAG_GAIN_CONTROL} to denote none gain adjustment.
-     */
-    public static final short GAIN_CONTROL_NONE = 0;
-    /**
-     * The contant used by {@link #TAG_GAIN_CONTROL} to denote low gain up.
-     */
-    public static final short GAIN_CONTROL_LOW_GAIN_UP = 1;
-    /**
-     * The contant used by {@link #TAG_GAIN_CONTROL} to denote high gain up.
-     */
-    public static final short GAIN_CONTROL_HIGH_GAIN_UP = 2;
-    /**
-     * The contant used by {@link #TAG_GAIN_CONTROL} to denote low gain down.
-     */
-    public static final short GAIN_CONTROL_LOW_GAIN_DOWN = 3;
-    /**
-     * The contant used by {@link #TAG_GAIN_CONTROL} to denote high gain down.
-     */
-    public static final short GAIN_CONTROL_HIGH_GAIN_DOWN = 4;
-
-<<<<<<< HEAD
-    // Constants used for the Orientation Exif tag.
-    public static final int ORIENTATION_UNDEFINED = 0;
-    public static final int ORIENTATION_NORMAL = 1;
     /**
      * Indicates the image is left right reversed mirror.
      */
@@ -2599,7 +2145,442 @@
     private static final List<Integer> FLIPPED_ROTATION_ORDER = Arrays.asList(
             ORIENTATION_FLIP_HORIZONTAL, ORIENTATION_TRANSVERSE, ORIENTATION_FLIP_VERTICAL,
             ORIENTATION_TRANSPOSE);
-=======
+
+    /**
+     * The contant used by {@link #TAG_PLANAR_CONFIGURATION} to denote Chunky format.
+     */
+    public static final short FORMAT_CHUNKY = 1;
+    /**
+     * The contant used by {@link #TAG_PLANAR_CONFIGURATION} to denote Planar format.
+     */
+    public static final short FORMAT_PLANAR = 2;
+
+    /**
+     * The contant used by {@link #TAG_Y_CB_CR_POSITIONING} to denote Centered positioning.
+     */
+    public static final short Y_CB_CR_POSITIONING_CENTERED = 1;
+    /**
+     * The contant used by {@link #TAG_Y_CB_CR_POSITIONING} to denote Co-sited positioning.
+     */
+    public static final short Y_CB_CR_POSITIONING_CO_SITED = 2;
+
+    /**
+     * The contant used to denote resolution unit as inches.
+     */
+    public static final short RESOLUTION_UNIT_INCHES = 2;
+    /**
+     * The contant used to denote resolution unit as centimeters.
+     */
+    public static final short RESOLUTION_UNIT_CENTIMETERS = 3;
+
+    /**
+     * The contant used by {@link #TAG_COLOR_SPACE} to denote sRGB color space.
+     */
+    public static final int COLOR_SPACE_S_RGB = 1;
+    /**
+     * The contant used by {@link #TAG_COLOR_SPACE} to denote Uncalibrated.
+     */
+    public static final int COLOR_SPACE_UNCALIBRATED = 65535;
+
+    /**
+     * The contant used by {@link #TAG_EXPOSURE_PROGRAM} to denote exposure program is not defined.
+     */
+    public static final short EXPOSURE_PROGRAM_NOT_DEFINED = 0;
+    /**
+     * The contant used by {@link #TAG_EXPOSURE_PROGRAM} to denote exposure program is Manual.
+     */
+    public static final short EXPOSURE_PROGRAM_MANUAL = 1;
+    /**
+     * The contant used by {@link #TAG_EXPOSURE_PROGRAM} to denote exposure program is Normal.
+     */
+    public static final short EXPOSURE_PROGRAM_NORMAL = 2;
+    /**
+     * The contant used by {@link #TAG_EXPOSURE_PROGRAM} to denote exposure program is
+     * Aperture priority.
+     */
+    public static final short EXPOSURE_PROGRAM_APERTURE_PRIORITY = 3;
+    /**
+     * The contant used by {@link #TAG_EXPOSURE_PROGRAM} to denote exposure program is
+     * Shutter priority.
+     */
+    public static final short EXPOSURE_PROGRAM_SHUTTER_PRIORITY = 4;
+    /**
+     * The contant used by {@link #TAG_EXPOSURE_PROGRAM} to denote exposure program is Creative
+     * program (biased toward depth of field).
+     */
+    public static final short EXPOSURE_PROGRAM_CREATIVE = 5;
+    /**
+     * The contant used by {@link #TAG_EXPOSURE_PROGRAM} to denote exposure program is Action
+     * program (biased toward fast shutter speed).
+     */
+    public static final short EXPOSURE_PROGRAM_ACTION = 6;
+    /**
+     * The contant used by {@link #TAG_EXPOSURE_PROGRAM} to denote exposure program is Portrait mode
+     * (for closeup photos with the background out of focus).
+     */
+    public static final short EXPOSURE_PROGRAM_PORTRAIT_MODE = 7;
+    /**
+     * The contant used by {@link #TAG_EXPOSURE_PROGRAM} to denote exposure program is Landscape
+     * mode (for landscape photos with the background in focus).
+     */
+    public static final short EXPOSURE_PROGRAM_LANDSCAPE_MODE = 8;
+
+    /**
+     * The contant used by {@link #TAG_SENSITIVITY_TYPE} to denote sensitivity type is unknown.
+     */
+    public static final short SENSITIVITY_TYPE_UNKNOWN = 0;
+    /**
+     * The contant used by {@link #TAG_SENSITIVITY_TYPE} to denote sensitivity type is Standard
+     * output sensitivity (SOS).
+     */
+    public static final short SENSITIVITY_TYPE_SOS = 1;
+    /**
+     * The contant used by {@link #TAG_SENSITIVITY_TYPE} to denote sensitivity type is Recommended
+     * exposure index (REI).
+     */
+    public static final short SENSITIVITY_TYPE_REI = 2;
+    /**
+     * The contant used by {@link #TAG_SENSITIVITY_TYPE} to denote sensitivity type is ISO speed.
+     */
+    public static final short SENSITIVITY_TYPE_ISO_SPEED = 3;
+    /**
+     * The contant used by {@link #TAG_SENSITIVITY_TYPE} to denote sensitivity type is Standard
+     * output sensitivity (SOS) and recommended exposure index (REI).
+     */
+    public static final short SENSITIVITY_TYPE_SOS_AND_REI = 4;
+    /**
+     * The contant used by {@link #TAG_SENSITIVITY_TYPE} to denote sensitivity type is Standard
+     * output sensitivity (SOS) and ISO speed.
+     */
+    public static final short SENSITIVITY_TYPE_SOS_AND_ISO = 5;
+    /**
+     * The contant used by {@link #TAG_SENSITIVITY_TYPE} to denote sensitivity type is Recommended
+     * exposure index (REI) and ISO speed.
+     */
+    public static final short SENSITIVITY_TYPE_REI_AND_ISO = 6;
+    /**
+     * The contant used by {@link #TAG_SENSITIVITY_TYPE} to denote sensitivity type is Standard
+     * output sensitivity (SOS) and recommended exposure index (REI) and ISO speed.
+     */
+    public static final short SENSITIVITY_TYPE_SOS_AND_REI_AND_ISO = 7;
+
+    /**
+     * The contant used by {@link #TAG_METERING_MODE} to denote metering mode is unknown.
+     */
+    public static final short METERING_MODE_UNKNOWN = 0;
+    /**
+     * The contant used by {@link #TAG_METERING_MODE} to denote metering mode is Average.
+     */
+    public static final short METERING_MODE_AVERAGE = 1;
+    /**
+     * The contant used by {@link #TAG_METERING_MODE} to denote metering mode is
+     * CenterWeightedAverage.
+     */
+    public static final short METERING_MODE_CENTER_WEIGHT_AVERAGE = 2;
+    /**
+     * The contant used by {@link #TAG_METERING_MODE} to denote metering mode is Spot.
+     */
+    public static final short METERING_MODE_SPOT = 3;
+    /**
+     * The contant used by {@link #TAG_METERING_MODE} to denote metering mode is MultiSpot.
+     */
+    public static final short METERING_MODE_MULTI_SPOT = 4;
+    /**
+     * The contant used by {@link #TAG_METERING_MODE} to denote metering mode is Pattern.
+     */
+    public static final short METERING_MODE_PATTERN = 5;
+    /**
+     * The contant used by {@link #TAG_METERING_MODE} to denote metering mode is Partial.
+     */
+    public static final short METERING_MODE_PARTIAL = 6;
+    /**
+     * The contant used by {@link #TAG_METERING_MODE} to denote metering mode is other.
+     */
+    public static final short METERING_MODE_OTHER = 255;
+
+    /**
+     * The contant used by {@link #TAG_LIGHT_SOURCE} to denote light source is unknown.
+     */
+    public static final short LIGHT_SOURCE_UNKNOWN = 0;
+    /**
+     * The contant used by {@link #TAG_LIGHT_SOURCE} to denote light source is Daylight.
+     */
+    public static final short LIGHT_SOURCE_DAYLIGHT = 1;
+    /**
+     * The contant used by {@link #TAG_LIGHT_SOURCE} to denote light source is Fluorescent.
+     */
+    public static final short LIGHT_SOURCE_FLUORESCENT = 2;
+    /**
+     * The contant used by {@link #TAG_LIGHT_SOURCE} to denote light source is Tungsten
+     * (incandescent light).
+     */
+    public static final short LIGHT_SOURCE_TUNGSTEN = 3;
+    /**
+     * The contant used by {@link #TAG_LIGHT_SOURCE} to denote light source is Flash.
+     */
+    public static final short LIGHT_SOURCE_FLASH = 4;
+    /**
+     * The contant used by {@link #TAG_LIGHT_SOURCE} to denote light source is Fine weather.
+     */
+    public static final short LIGHT_SOURCE_FINE_WEATHER = 9;
+    /**
+     * The contant used by {@link #TAG_LIGHT_SOURCE} to denote light source is Cloudy weather.
+     */
+    public static final short LIGHT_SOURCE_CLOUDY_WEATHER = 10;
+    /**
+     * The contant used by {@link #TAG_LIGHT_SOURCE} to denote light source is Shade.
+     */
+    public static final short LIGHT_SOURCE_SHADE = 11;
+    /**
+     * The contant used by {@link #TAG_LIGHT_SOURCE} to denote light source is Daylight fluorescent
+     * (D 5700 - 7100K).
+     */
+    public static final short LIGHT_SOURCE_DAYLIGHT_FLUORESCENT = 12;
+    /**
+     * The contant used by {@link #TAG_LIGHT_SOURCE} to denote light source is Day white fluorescent
+     * (N 4600 - 5500K).
+     */
+    public static final short LIGHT_SOURCE_DAY_WHITE_FLUORESCENT = 13;
+    /**
+     * The contant used by {@link #TAG_LIGHT_SOURCE} to denote light source is Cool white
+     * fluorescent (W 3800 - 4500K).
+     */
+    public static final short LIGHT_SOURCE_COOL_WHITE_FLUORESCENT = 14;
+    /**
+     * The contant used by {@link #TAG_LIGHT_SOURCE} to denote light source is White fluorescent
+     * (WW 3250 - 3800K).
+     */
+    public static final short LIGHT_SOURCE_WHITE_FLUORESCENT = 15;
+    /**
+     * The contant used by {@link #TAG_LIGHT_SOURCE} to denote light source is Warm white
+     * fluorescent (L 2600 - 3250K).
+     */
+    public static final short LIGHT_SOURCE_WARM_WHITE_FLUORESCENT = 16;
+    /**
+     * The contant used by {@link #TAG_LIGHT_SOURCE} to denote light source is Standard light A.
+     */
+    public static final short LIGHT_SOURCE_STANDARD_LIGHT_A = 17;
+    /**
+     * The contant used by {@link #TAG_LIGHT_SOURCE} to denote light source is Standard light B.
+     */
+    public static final short LIGHT_SOURCE_STANDARD_LIGHT_B = 18;
+    /**
+     * The contant used by {@link #TAG_LIGHT_SOURCE} to denote light source is Standard light C.
+     */
+    public static final short LIGHT_SOURCE_STANDARD_LIGHT_C = 19;
+    /**
+     * The contant used by {@link #TAG_LIGHT_SOURCE} to denote light source is D55.
+     */
+    public static final short LIGHT_SOURCE_D55 = 20;
+    /**
+     * The contant used by {@link #TAG_LIGHT_SOURCE} to denote light source is D65.
+     */
+    public static final short LIGHT_SOURCE_D65 = 21;
+    /**
+     * The contant used by {@link #TAG_LIGHT_SOURCE} to denote light source is D75.
+     */
+    public static final short LIGHT_SOURCE_D75 = 22;
+    /**
+     * The contant used by {@link #TAG_LIGHT_SOURCE} to denote light source is D50.
+     */
+    public static final short LIGHT_SOURCE_D50 = 23;
+    /**
+     * The contant used by {@link #TAG_LIGHT_SOURCE} to denote light source is ISO studio tungsten.
+     */
+    public static final short LIGHT_SOURCE_ISO_STUDIO_TUNGSTEN = 24;
+    /**
+     * The contant used by {@link #TAG_LIGHT_SOURCE} to denote light source is other.
+     */
+    public static final short LIGHT_SOURCE_OTHER = 255;
+
+    /**
+     * The flag used by {@link #TAG_FLASH} to indicate whether the flash is fired.
+     */
+    public static final short FLAG_FLASH_FIRED = 0b0000_0001;
+    /**
+     * The flag used by {@link #TAG_FLASH} to indicate strobe return light is not detected.
+     */
+    public static final short FLAG_FLASH_RETURN_LIGHT_NOT_DETECTED = 0b0000_0100;
+    /**
+     * The flag used by {@link #TAG_FLASH} to indicate strobe return light is detected.
+     */
+    public static final short FLAG_FLASH_RETURN_LIGHT_DETECTED = 0b0000_0110;
+    /**
+     * The flag used by {@link #TAG_FLASH} to indicate the camera's flash mode is Compulsory flash
+     * firing.
+     *
+     * @see #FLAG_FLASH_MODE_COMPULSORY_SUPPRESSION
+     * @see #FLAG_FLASH_MODE_AUTO
+     */
+    public static final short FLAG_FLASH_MODE_COMPULSORY_FIRING = 0b0000_1000;
+    /**
+     * The flag used by {@link #TAG_FLASH} to indicate the camera's flash mode is Compulsory flash
+     * suppression.
+     *
+     * @see #FLAG_FLASH_MODE_COMPULSORY_FIRING
+     * @see #FLAG_FLASH_MODE_AUTO
+     */
+    public static final short FLAG_FLASH_MODE_COMPULSORY_SUPPRESSION = 0b0001_0000;
+    /**
+     * The flag used by {@link #TAG_FLASH} to indicate the camera's flash mode is Auto.
+     *
+     * @see #FLAG_FLASH_MODE_COMPULSORY_FIRING
+     * @see #FLAG_FLASH_MODE_COMPULSORY_SUPPRESSION
+     */
+    public static final short FLAG_FLASH_MODE_AUTO = 0b0001_1000;
+    /**
+     * The flag used by {@link #TAG_FLASH} to indicate no flash function is present.
+     */
+    public static final short FLAG_FLASH_NO_FLASH_FUNCTION = 0b0010_0000;
+    /**
+     * The flag used by {@link #TAG_FLASH} to indicate red-eye reduction is supported.
+     */
+    public static final short FLAG_FLASH_RED_EYE_SUPPORTED = 0b0100_0000;
+
+    /**
+     * The contant used by {@link #TAG_SENSING_METHOD} to denote the image sensor type is not
+     * defined.
+     */
+    public static final short SENSOR_TYPE_NOT_DEFINED = 1;
+    /**
+     * The contant used by {@link #TAG_SENSING_METHOD} to denote the image sensor type is One-chip
+     * color area sensor.
+     */
+    public static final short SENSOR_TYPE_ONE_CHIP = 2;
+    /**
+     * The contant used by {@link #TAG_SENSING_METHOD} to denote the image sensor type is Two-chip
+     * color area sensor.
+     */
+    public static final short SENSOR_TYPE_TWO_CHIP = 3;
+    /**
+     * The contant used by {@link #TAG_SENSING_METHOD} to denote the image sensor type is Three-chip
+     * color area sensor.
+     */
+    public static final short SENSOR_TYPE_THREE_CHIP = 4;
+    /**
+     * The contant used by {@link #TAG_SENSING_METHOD} to denote the image sensor type is Color
+     * sequential area sensor.
+     */
+    public static final short SENSOR_TYPE_COLOR_SEQUENTIAL = 5;
+    /**
+     * The contant used by {@link #TAG_SENSING_METHOD} to denote the image sensor type is Trilinear
+     * sensor.
+     */
+    public static final short SENSOR_TYPE_TRILINEAR = 7;
+    /**
+     * The contant used by {@link #TAG_SENSING_METHOD} to denote the image sensor type is Color
+     * sequential linear sensor.
+     */
+    public static final short SENSOR_TYPE_COLOR_SEQUENTIAL_LINEAR = 8;
+
+    /**
+     * The contant used by {@link #TAG_FILE_SOURCE} to denote the source is other.
+     */
+    public static final short FILE_SOURCE_OTHER = 0;
+    /**
+     * The contant used by {@link #TAG_FILE_SOURCE} to denote the source is scanner of transparent
+     * type.
+     */
+    public static final short FILE_SOURCE_TRANSPARENT_SCANNER = 1;
+    /**
+     * The contant used by {@link #TAG_FILE_SOURCE} to denote the source is scanner of reflex type.
+     */
+    public static final short FILE_SOURCE_REFLEX_SCANNER = 2;
+    /**
+     * The contant used by {@link #TAG_FILE_SOURCE} to denote the source is DSC.
+     */
+    public static final short FILE_SOURCE_DSC = 3;
+
+    /**
+     * The contant used by {@link #TAG_SCENE_TYPE} to denote the scene is directly photographed.
+     */
+    public static final short SCENE_TYPE_DIRECTLY_PHOTOGRAPHED = 1;
+
+    /**
+     * The contant used by {@link #TAG_CUSTOM_RENDERED} to denote no special processing is used.
+     */
+    public static final short RENDERED_PROCESS_NORMAL = 0;
+    /**
+     * The contant used by {@link #TAG_CUSTOM_RENDERED} to denote special processing is used.
+     */
+    public static final short RENDERED_PROCESS_CUSTOM = 1;
+
+    /**
+     * The contant used by {@link #TAG_EXPOSURE_MODE} to denote the exposure mode is Auto.
+     */
+    public static final short EXPOSURE_MODE_AUTO = 0;
+    /**
+     * The contant used by {@link #TAG_EXPOSURE_MODE} to denote the exposure mode is Manual.
+     */
+    public static final short EXPOSURE_MODE_MANUAL = 1;
+    /**
+     * The contant used by {@link #TAG_EXPOSURE_MODE} to denote the exposure mode is Auto bracket.
+     */
+    public static final short EXPOSURE_MODE_AUTO_BRACKET = 2;
+
+    /**
+     * The contant used by {@link #TAG_WHITE_BALANCE} to denote the white balance is Auto.
+     *
+     * @deprecated Use {@link #WHITE_BALANCE_AUTO} instead.
+     */
+    @Deprecated public static final int WHITEBALANCE_AUTO = 0;
+    /**
+     * The contant used by {@link #TAG_WHITE_BALANCE} to denote the white balance is Manual.
+     *
+     * @deprecated Use {@link #WHITE_BALANCE_MANUAL} instead.
+     */
+    @Deprecated public static final int WHITEBALANCE_MANUAL = 1;
+    /**
+     * The contant used by {@link #TAG_WHITE_BALANCE} to denote the white balance is Auto.
+     */
+    public static final short WHITE_BALANCE_AUTO = 0;
+    /**
+     * The contant used by {@link #TAG_WHITE_BALANCE} to denote the white balance is Manual.
+     */
+    public static final short WHITE_BALANCE_MANUAL = 1;
+
+    /**
+     * The contant used by {@link #TAG_SCENE_CAPTURE_TYPE} to denote the scene capture type is
+     * Standard.
+     */
+    public static final short SCENE_CAPTURE_TYPE_STANDARD = 0;
+    /**
+     * The contant used by {@link #TAG_SCENE_CAPTURE_TYPE} to denote the scene capture type is
+     * Landscape.
+     */
+    public static final short SCENE_CAPTURE_TYPE_LANDSCAPE = 1;
+    /**
+     * The contant used by {@link #TAG_SCENE_CAPTURE_TYPE} to denote the scene capture type is
+     * Portrait.
+     */
+    public static final short SCENE_CAPTURE_TYPE_PORTRAIT = 2;
+    /**
+     * The contant used by {@link #TAG_SCENE_CAPTURE_TYPE} to denote the scene capture type is Night
+     * scene.
+     */
+    public static final short SCENE_CAPTURE_TYPE_NIGHT = 3;
+
+    /**
+     * The contant used by {@link #TAG_GAIN_CONTROL} to denote none gain adjustment.
+     */
+    public static final short GAIN_CONTROL_NONE = 0;
+    /**
+     * The contant used by {@link #TAG_GAIN_CONTROL} to denote low gain up.
+     */
+    public static final short GAIN_CONTROL_LOW_GAIN_UP = 1;
+    /**
+     * The contant used by {@link #TAG_GAIN_CONTROL} to denote high gain up.
+     */
+    public static final short GAIN_CONTROL_HIGH_GAIN_UP = 2;
+    /**
+     * The contant used by {@link #TAG_GAIN_CONTROL} to denote low gain down.
+     */
+    public static final short GAIN_CONTROL_LOW_GAIN_DOWN = 3;
+    /**
+     * The contant used by {@link #TAG_GAIN_CONTROL} to denote high gain down.
+     */
+    public static final short GAIN_CONTROL_HIGH_GAIN_DOWN = 4;
+
     /**
      * The contant used by {@link #TAG_CONTRAST} to denote normal contrast.
      */
@@ -2730,7 +2711,6 @@
      * The contant used by {@link #TAG_GPS_SPEED_REF} to denote the speed unit is knots.
      */
     public static final String GPS_SPEED_KNOTS = "N";
->>>>>>> 8945d24b
 
     /**
      * The contant used by GPS attributes to denote the direction is true direction.
