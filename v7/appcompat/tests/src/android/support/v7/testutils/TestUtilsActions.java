/*
 * Copyright (C) 2016 The Android Open Source Project
 *
 * Licensed under the Apache License, Version 2.0 (the "License");
 * you may not use this file except in compliance with the License.
 * You may obtain a copy of the License at
 *
 *      http://www.apache.org/licenses/LICENSE-2.0
 *
 * Unless required by applicable law or agreed to in writing, software
 * distributed under the License is distributed on an "AS IS" BASIS,
 * WITHOUT WARRANTIES OR CONDITIONS OF ANY KIND, either express or implied.
 * See the License for the specific language governing permissions and
 * limitations under the License.
 */

package android.support.v7.testutils;

import android.content.res.ColorStateList;
import android.graphics.PorterDuff;
import android.support.test.espresso.UiController;
import android.support.test.espresso.ViewAction;
import android.support.v4.view.ViewCompat;
import android.view.View;
import android.widget.TextView;
import org.hamcrest.Matcher;

import static android.support.test.espresso.matcher.ViewMatchers.isAssignableFrom;
import static android.support.test.espresso.matcher.ViewMatchers.isDisplayed;
import static android.support.test.espresso.matcher.ViewMatchers.isDisplayingAtLeast;
import static org.hamcrest.core.AllOf.allOf;

public class TestUtilsActions {
    /**
     * Sets layout direction on the view.
     */
    public static ViewAction setLayoutDirection(final int layoutDirection) {
        return new ViewAction() {
            @Override
            public Matcher<View> getConstraints() {
                return isDisplayed();
            }

            @Override
            public String getDescription() {
                return "set layout direction";
            }

            @Override
            public void perform(UiController uiController, View view) {
                uiController.loopMainThreadUntilIdle();

                ViewCompat.setLayoutDirection(view, layoutDirection);

                uiController.loopMainThreadUntilIdle();
            }
        };
    }

    /**
<<<<<<< HEAD
     * Sets text appearance on {@code TextView}.
     */
    public static ViewAction setTextAppearance(final int resId) {
        return new ViewAction() {
            @Override
            public Matcher<View> getConstraints() {
                return allOf(isDisplayingAtLeast(90), isAssignableFrom(TextView.class));
=======
     * Sets the passed color state list as the background layer on a {@link View} with
     * {@link ViewCompat#setBackgroundTintList(View, ColorStateList)} API.
     */
    public static ViewAction setBackgroundTintListViewCompat(final ColorStateList colorStateList) {
        return new ViewAction() {
            @Override
            public Matcher<View> getConstraints() {
                return isDisplayed();
>>>>>>> cd5e42a4
            }

            @Override
            public String getDescription() {
<<<<<<< HEAD
                return "TextView set text appearance";
=======
                return "set background tint list";
>>>>>>> cd5e42a4
            }

            @Override
            public void perform(UiController uiController, View view) {
                uiController.loopMainThreadUntilIdle();

<<<<<<< HEAD
                TextView textView = (TextView) view;
                textView.setTextAppearance(textView.getContext(), resId);
=======
                ViewCompat.setBackgroundTintList(view, colorStateList);

                uiController.loopMainThreadUntilIdle();
            }
        };
    }

    /**
     * Sets the passed mode as the background tint mode on a {@link View} with
     * {@link ViewCompat#setBackgroundTintList(View, ColorStateList)} API.
     */
    public static ViewAction setBackgroundTintModeViewCompat(final PorterDuff.Mode tintMode) {
        return new ViewAction() {
            @Override
            public Matcher<View> getConstraints() {
                return isDisplayed();
            }

            @Override
            public String getDescription() {
                return "set background tint mode";
            }

            @Override
            public void perform(UiController uiController, View view) {
                uiController.loopMainThreadUntilIdle();

                ViewCompat.setBackgroundTintMode(view, tintMode);
>>>>>>> cd5e42a4

                uiController.loopMainThreadUntilIdle();
            }
        };
    }
}<|MERGE_RESOLUTION|>--- conflicted
+++ resolved
@@ -58,7 +58,6 @@
     }
 
     /**
-<<<<<<< HEAD
      * Sets text appearance on {@code TextView}.
      */
     public static ViewAction setTextAppearance(final int resId) {
@@ -66,7 +65,26 @@
             @Override
             public Matcher<View> getConstraints() {
                 return allOf(isDisplayingAtLeast(90), isAssignableFrom(TextView.class));
-=======
+            }
+
+            @Override
+            public String getDescription() {
+                return "TextView set text appearance";
+            }
+
+            @Override
+            public void perform(UiController uiController, View view) {
+                uiController.loopMainThreadUntilIdle();
+
+                TextView textView = (TextView) view;
+                textView.setTextAppearance(textView.getContext(), resId);
+
+                uiController.loopMainThreadUntilIdle();
+            }
+        };
+    }
+
+    /**
      * Sets the passed color state list as the background layer on a {@link View} with
      * {@link ViewCompat#setBackgroundTintList(View, ColorStateList)} API.
      */
@@ -75,26 +93,17 @@
             @Override
             public Matcher<View> getConstraints() {
                 return isDisplayed();
->>>>>>> cd5e42a4
             }
 
             @Override
             public String getDescription() {
-<<<<<<< HEAD
-                return "TextView set text appearance";
-=======
                 return "set background tint list";
->>>>>>> cd5e42a4
             }
 
             @Override
             public void perform(UiController uiController, View view) {
                 uiController.loopMainThreadUntilIdle();
 
-<<<<<<< HEAD
-                TextView textView = (TextView) view;
-                textView.setTextAppearance(textView.getContext(), resId);
-=======
                 ViewCompat.setBackgroundTintList(view, colorStateList);
 
                 uiController.loopMainThreadUntilIdle();
@@ -104,7 +113,7 @@
 
     /**
      * Sets the passed mode as the background tint mode on a {@link View} with
-     * {@link ViewCompat#setBackgroundTintList(View, ColorStateList)} API.
+     * {@link ViewCompat#setBackgroundTintMode(View, PorterDuff.Mode)} API.
      */
     public static ViewAction setBackgroundTintModeViewCompat(final PorterDuff.Mode tintMode) {
         return new ViewAction() {
@@ -123,7 +132,6 @@
                 uiController.loopMainThreadUntilIdle();
 
                 ViewCompat.setBackgroundTintMode(view, tintMode);
->>>>>>> cd5e42a4
 
                 uiController.loopMainThreadUntilIdle();
             }
