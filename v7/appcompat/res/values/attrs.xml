<?xml version="1.0" encoding="utf-8"?>
<!-- Copyright (C) 2012 The Android Open Source Project

     Licensed under the Apache License, Version 2.0 (the "License");
     you may not use this file except in compliance with the License.
     You may obtain a copy of the License at

          http://www.apache.org/licenses/LICENSE-2.0

     Unless required by applicable law or agreed to in writing, software
     distributed under the License is distributed on an "AS IS" BASIS,
     WITHOUT WARRANTIES OR CONDITIONS OF ANY KIND, either express or implied.
     See the License for the specific language governing permissions and
     limitations under the License.
-->

<resources>
    <!-- Many app-specific attributes are declared in this file.
         Unless otherwise specified, they are intended to be set within
         the context of a theme declaration.

         Each cluster of attributes below states whether it is meant to
         be set by the app and read by the system, or set by the system and
         read by the app. -->
    <eat-comment/>


    <attr name="title" format="string"/>
    <attr name="height" format="dimension"/>
    <!-- Specifies whether the theme is light, otherwise it is dark. -->
    <attr name="isLightTheme" format="boolean" />

    <!-- These are the standard attributes that make up a complete theme. -->
    <declare-styleable name="Theme">

        <!-- ============= -->
        <!-- Window styles -->
        <!-- ============= -->
        <eat-comment />

        <!-- Flag indicating whether this window should have an Action Bar
             in place of the usual title bar. -->
        <attr name="windowActionBar" format="boolean" />

        <!-- Flag indicating whether there should be no title on this window. -->
        <attr name="windowNoTitle" format="boolean" />

        <!-- Flag indicating whether this window's Action Bar should overlay
             application content. Does nothing if the window would not
             have an Action Bar. -->
        <attr name="windowActionBarOverlay" format="boolean" />

        <!-- Flag indicating whether action modes should overlay window content
             when there is not reserved space for their UI (such as an Action Bar). -->
        <attr name="windowActionModeOverlay" format="boolean" />

        <!-- A fixed width for the window along the major axis of the screen,
             that is, when in landscape. Can be either an absolute dimension
             or a fraction of the screen size in that dimension. -->
        <attr name="windowFixedWidthMajor" format="dimension|fraction" />
        <!-- A fixed height for the window along the minor axis of the screen,
             that is, when in landscape. Can be either an absolute dimension
             or a fraction of the screen size in that dimension. -->
        <attr name="windowFixedHeightMinor" format="dimension|fraction" />

        <!-- A fixed width for the window along the minor axis of the screen,
             that is, when in portrait. Can be either an absolute dimension
             or a fraction of the screen size in that dimension. -->
        <attr name="windowFixedWidthMinor" format="dimension|fraction" />
        <!-- A fixed height for the window along the major axis of the screen,
             that is, when in portrait. Can be either an absolute dimension
             or a fraction of the screen size in that dimension. -->
        <attr name="windowFixedHeightMajor" format="dimension|fraction" />

        <!-- The minimum width the window is allowed to be, along the major
             axis of the screen.  That is, when in landscape.  Can be either
             an absolute dimension or a fraction of the screen size in that
             dimension. -->
        <attr name="windowMinWidthMajor" format="dimension|fraction" />
        <!-- The minimum width the window is allowed to be, along the minor
             axis of the screen.  That is, when in portrait.  Can be either
             an absolute dimension or a fraction of the screen size in that
             dimension. -->
        <attr name="windowMinWidthMinor" format="dimension|fraction" />

        <attr name="android:windowIsFloating" />
        <attr name="android:windowAnimationStyle" />

        <!-- =================== -->
        <!-- Action bar styles   -->
        <!-- =================== -->
        <eat-comment />
        <!-- Default style for tabs within an action bar -->
        <attr name="actionBarTabStyle" format="reference" />
        <attr name="actionBarTabBarStyle" format="reference" />
        <attr name="actionBarTabTextStyle" format="reference" />
        <attr name="actionOverflowButtonStyle" format="reference" />
        <attr name="actionOverflowMenuStyle" format="reference" />
        <!-- Reference to a theme that should be used to inflate popups
             shown by widgets in the action bar. -->
        <attr name="actionBarPopupTheme" format="reference" />
        <!-- Reference to a style for the Action Bar -->
        <attr name="actionBarStyle" format="reference" />
        <!-- Reference to a style for the split Action Bar. This style
             controls the split component that holds the menu/action
             buttons. actionBarStyle is still used for the primary
             bar. -->
        <attr name="actionBarSplitStyle" format="reference" />
        <!-- Reference to a theme that should be used to inflate the
             action bar. This will be inherited by any widget inflated
             into the action bar. -->
        <attr name="actionBarTheme" format="reference" />
        <!-- Reference to a theme that should be used to inflate widgets
             and layouts destined for the action bar. Most of the time
             this will be a reference to the current theme, but when
             the action bar has a significantly different contrast
             profile than the rest of the activity the difference
             can become important. If this is set to @null the current
             theme will be used.-->
        <attr name="actionBarWidgetTheme" format="reference" />
        <!-- Size of the Action Bar, including the contextual
             bar used to present Action Modes. -->
        <attr name="actionBarSize" format="dimension" >
            <enum name="wrap_content" value="0" />
        </attr>
        <!-- Custom divider drawable to use for elements in the action bar. -->
        <attr name="actionBarDivider" format="reference" />
        <!-- Custom item state list drawable background for action bar items. -->
        <attr name="actionBarItemBackground" format="reference" />
        <!-- TextAppearance style that will be applied to text that
             appears within action menu items. -->
        <attr name="actionMenuTextAppearance" format="reference" />
        <!-- Color for text that appears within action menu items. -->
        <!-- Color for text that appears within action menu items. -->
        <attr name="actionMenuTextColor" format="color|reference"/>


        <!-- =================== -->
        <!-- Action mode styles  -->
        <!-- =================== -->
        <eat-comment/>
        <attr name="actionModeStyle" format="reference"/>
        <attr name="actionModeCloseButtonStyle" format="reference"/>
        <!-- Background drawable to use for action mode UI -->
        <attr name="actionModeBackground" format="reference"/>
        <!-- Background drawable to use for action mode UI in the lower split bar -->
        <attr name="actionModeSplitBackground" format="reference"/>
        <!-- Drawable to use for the close action mode button -->
        <attr name="actionModeCloseDrawable" format="reference"/>
        <!-- Drawable to use for the Cut action button in Contextual Action Bar -->
        <attr name="actionModeCutDrawable" format="reference"/>
        <!-- Drawable to use for the Copy action button in Contextual Action Bar -->
        <attr name="actionModeCopyDrawable" format="reference"/>
        <!-- Drawable to use for the Paste action button in Contextual Action Bar -->
        <attr name="actionModePasteDrawable" format="reference"/>
        <!-- Drawable to use for the Select all action button in Contextual Action Bar -->
        <attr name="actionModeSelectAllDrawable" format="reference"/>
        <!-- Drawable to use for the Share action button in WebView selection action modes -->
        <attr name="actionModeShareDrawable" format="reference"/>
        <!-- Drawable to use for the Find action button in WebView selection action modes -->
        <attr name="actionModeFindDrawable" format="reference"/>
        <!-- Drawable to use for the Web Search action button in WebView selection action modes -->
        <attr name="actionModeWebSearchDrawable" format="reference"/>

        <!-- PopupWindow style to use for action modes when showing as a window overlay. -->
        <attr name="actionModePopupWindowStyle" format="reference"/>


        <!-- =================== -->
        <!-- Text styles -->
        <!-- =================== -->
        <eat-comment />
        <!-- Text color, typeface, size, and style for the text inside of a popup menu. -->
        <attr name="textAppearanceLargePopupMenu" format="reference"/>
        <!-- Text color, typeface, size, and style for small text inside of a popup menu. -->
        <attr name="textAppearanceSmallPopupMenu" format="reference"/>


        <!-- =================== -->
        <!-- Dialog styles -->
        <!-- =================== -->
        <eat-comment />

        <!-- Theme to use for dialogs spawned from this theme. -->
        <attr name="dialogTheme" format="reference" />
        <!-- Preferred padding for dialog content. -->
        <attr name="dialogPreferredPadding" format="dimension" />
        <!-- The list divider used in alert dialogs. -->
        <attr name="listDividerAlertDialog" format="reference" />

        <!-- =================== -->
        <!-- Other widget styles -->
        <!-- =================== -->
        <eat-comment />

        <!-- Default ActionBar dropdown style. -->
        <attr name="actionDropDownStyle" format="reference"/>
        <!-- The preferred item height for dropdown lists. -->
        <attr name="dropdownListPreferredItemHeight" format="dimension"/>
        <!-- Default Spinner style. -->
        <attr name="spinnerDropDownItemStyle" format="reference" />
        <!-- Specifies a drawable to use for the 'home as up' indicator. -->
        <attr name="homeAsUpIndicator" format="reference"/>

        <!-- Default action button style. -->
        <attr name="actionButtonStyle" format="reference"/>

        <!-- Style for button bars -->
        <attr name="buttonBarStyle" format="reference"/>
        <!-- Style for buttons within button bars -->
        <attr name="buttonBarButtonStyle" format="reference"/>
        <!-- A style that may be applied to buttons or other selectable items
             that should react to pressed and focus states, but that do not
             have a clear visual border along the edges. -->
        <attr name="selectableItemBackground" format="reference"/>
        <!-- Background drawable for borderless standalone items that need focus/pressed states. -->
        <attr name="selectableItemBackgroundBorderless" format="reference" />
        <!-- Style for buttons without an explicit border, often used in groups. -->
        <attr name="borderlessButtonStyle" format="reference" />
        <!-- A drawable that may be used as a vertical divider between visual elements. -->
        <attr name="dividerVertical" format="reference"/>
        <!-- A drawable that may be used as a horizontal divider between visual elements. -->
        <attr name="dividerHorizontal" format="reference"/>
        <!-- Default ActivityChooserView style. -->
        <attr name="activityChooserViewStyle" format="reference" />

        <!-- Default Toolbar style. -->
        <attr name="toolbarStyle" format="reference" />
        <!-- Default Toolar NavigationButtonStyle -->
        <attr name="toolbarNavigationButtonStyle" format="reference" />

        <!-- Default PopupMenu style. -->
        <attr name="popupMenuStyle" format="reference"/>
        <!-- Default PopupWindow style. -->
        <attr name="popupWindowStyle" format="reference" />

        <!-- EditText text foreground color. -->
        <attr name="editTextColor" format="reference|color" />
        <!-- EditText background drawable. -->
        <attr name="editTextBackground" format="reference" />

        <!-- ImageButton background drawable. -->
        <attr name="imageButtonStyle" format="reference" />

        <!-- ============================ -->
        <!-- SearchView styles and assets -->
        <!-- ============================ -->
        <eat-comment />
        <!-- Text color, typeface, size, and style for system search result title. Defaults to primary inverse text color. -->
        <attr name="textAppearanceSearchResultTitle" format="reference" />
        <!-- Text color, typeface, size, and style for system search result subtitle. Defaults to primary inverse text color. -->
        <attr name="textAppearanceSearchResultSubtitle" format="reference" />
        <!-- Text color for urls in search suggestions, used by things like global search -->
        <attr name="textColorSearchUrl" format="reference|color" />
        <!-- Style for the search query widget. -->
        <attr name="searchViewStyle" format="reference" />

        <!-- =========== -->
        <!-- List styles -->
        <!-- =========== -->
        <eat-comment />

        <!-- The preferred list item height. -->
        <attr name="listPreferredItemHeight" format="dimension"/>
        <!-- A smaller, sleeker list item height. -->
        <attr name="listPreferredItemHeightSmall" format="dimension"/>
        <!-- A larger, more robust list item height. -->
        <attr name="listPreferredItemHeightLarge" format="dimension"/>

        <!-- The preferred padding along the left edge of list items. -->
        <attr name="listPreferredItemPaddingLeft" format="dimension"/>
        <!-- The preferred padding along the right edge of list items. -->
        <attr name="listPreferredItemPaddingRight" format="dimension"/>

        <!-- ListPopupWindow compatibility -->
        <attr name="dropDownListViewStyle" format="reference"/>
        <attr name="listPopupWindowStyle" format="reference"/>

        <!-- The preferred TextAppearance for the primary text of list items. -->
        <attr name="textAppearanceListItem" format="reference"/>
        <!-- The preferred TextAppearance for the primary text of small list items. -->
        <attr name="textAppearanceListItemSmall" format="reference"/>


        <!-- ============ -->
        <!-- Panel styles -->
        <!-- ============ -->
        <eat-comment />

        <!-- The background of a panel when it is inset from the left and right edges of the screen. -->
        <attr name="panelBackground" format="reference" />
        <!-- Default Panel Menu width. -->
        <attr name="panelMenuListWidth" format="dimension" />
        <!-- Default Panel Menu style. -->
        <attr name="panelMenuListTheme" format="reference" />
        <!-- Drawable used as a background for selected list items. -->
        <attr name="listChoiceBackgroundIndicator" format="reference" />

        <!-- ============= -->
        <!-- Color palette -->
        <!-- ============= -->
        <eat-comment />

        <!-- The primary branding color for the app. By default, this is the color applied to the
             action bar background. -->
        <attr name="colorPrimary" format="color" />

        <!-- Dark variant of the primary branding color. By default, this is the color applied to
             the status bar (via statusBarColor) and navigation bar (via navigationBarColor). -->
        <attr name="colorPrimaryDark" format="color" />

        <!-- Bright complement to the primary branding color. By default, this is the color applied
             to framework controls (via colorControlActivated). -->
        <attr name="colorAccent" format="color" />

        <!-- The color applied to framework controls in their normal state. -->
        <attr name="colorControlNormal" format="color" />

        <!-- The color applied to framework controls in their activated (ex. checked) state. -->
        <attr name="colorControlActivated" format="color" />

        <!-- The color applied to framework control highlights (ex. ripples, list selectors). -->
        <attr name="colorControlHighlight" format="color" />

        <!-- The color applied to framework buttons in their normal state. -->
        <attr name="colorButtonNormal" format="color" />

        <!-- The color applied to framework switch thumbs in their normal state. -->
        <attr name="colorSwitchThumbNormal" format="color" />

        <!-- The background used by framework controls. -->
        <attr name="controlBackground" format="reference" />

        <!-- ============ -->
        <!-- Alert Dialog styles -->
        <!-- ============ -->
        <eat-comment />
        <attr name="alertDialogStyle" format="reference" />
        <attr name="alertDialogButtonGroupStyle" format="reference" />
        <attr name="alertDialogCenterButtons" format="boolean" />
        <!-- Theme to use for alert dialogs spawned from this theme. -->
        <attr name="alertDialogTheme" format="reference" />

        <!-- Color of list item text in alert dialogs. -->
        <attr name="textColorAlertDialogListItem" format="reference|color" />

        <!-- Style for the "positive" buttons within button bars -->
        <attr name="buttonBarPositiveButtonStyle" format="reference" />

        <!-- Style for the "negative" buttons within button bars -->
        <attr name="buttonBarNegativeButtonStyle" format="reference" />

        <!-- Style for the "neutral" buttons within button bars -->
        <attr name="buttonBarNeutralButtonStyle" format="reference" />

        <!-- ===================== -->
        <!-- Default widget styles -->
        <!-- ===================== -->
        <eat-comment />

        <!-- Default AutoCompleteTextView style. -->
        <attr name="autoCompleteTextViewStyle" format="reference" />
        <!-- Normal Button style. -->
        <attr name="buttonStyle" format="reference" />
        <!-- Small Button style. -->
        <attr name="buttonStyleSmall" format="reference" />
        <!-- Default Checkbox style. -->
        <attr name="checkboxStyle" format="reference" />
        <!-- Default CheckedTextView style. -->
        <attr name="checkedTextViewStyle" format="reference" />
        <!-- Default EditText style. -->
        <attr name="editTextStyle" format="reference" />
        <!-- Default RadioButton style. -->
        <attr name="radioButtonStyle" format="reference" />
        <!-- Default RatingBar style. -->
        <attr name="ratingBarStyle" format="reference" />
        <!-- Indicator RatingBar style. -->
        <attr name="ratingBarStyleIndicator" format="reference" />
        <!-- Small indicator RatingBar style. -->
        <attr name="ratingBarStyleSmall" format="reference" />
        <!-- Default SeekBar style. -->
        <attr name="seekBarStyle" format="reference" />
        <!-- Default Spinner style. -->
        <attr name="spinnerStyle" format="reference" />
        <!-- Default style for the Switch widget. -->
        <attr name="switchStyle" format="reference" />

    </declare-styleable>


    <!-- ============================================ -->

    <!-- Attributes used to style the Action Bar.
         These should be set on your theme; the default actionBarStyle will
         propagate them to the correct elements as needed.

         Please Note: when overriding attributes for an ActionBar style
         you must specify each attribute twice: once with the "android:"
         namespace prefix and once without. -->
    <declare-styleable name="ActionBar">
        <!-- The type of navigation to use. -->
        <attr name="navigationMode">
            <!-- Normal static title text -->
            <enum name="normal" value="0"/>
            <!-- The action bar will use a selection list for navigation. -->
            <enum name="listMode" value="1"/>
            <!-- The action bar will use a series of horizontal tabs for navigation. -->
            <enum name="tabMode" value="2"/>
        </attr>
        <!-- Options affecting how the action bar is displayed. -->
        <attr name="displayOptions">
            <flag name="none" value="0" />
            <flag name="useLogo" value="0x1"/>
            <flag name="showHome" value="0x2"/>
            <flag name="homeAsUp" value="0x4"/>
            <flag name="showTitle" value="0x8"/>
            <flag name="showCustom" value="0x10"/>
            <flag name="disableHome" value="0x20"/>
        </attr>
        <!-- Specifies title text used for navigationMode="normal" -->
        <attr name="title"/>
        <!-- Specifies subtitle text used for navigationMode="normal" -->
        <attr name="subtitle" format="string"/>
        <!-- Specifies a style to use for title text. -->
        <attr name="titleTextStyle" format="reference"/>
        <!-- Specifies a style to use for subtitle text. -->
        <attr name="subtitleTextStyle" format="reference"/>
        <!-- Specifies the drawable used for the application icon. -->
        <attr name="icon" format="reference"/>
        <!-- Specifies the drawable used for the application logo. -->
        <attr name="logo" format="reference"/>
        <!-- Specifies the drawable used for item dividers. -->
        <attr name="divider" format="reference"/>
        <!-- Specifies a background drawable for the action bar. -->
        <attr name="background" format="reference"/>
        <!-- Specifies a background drawable for a second stacked row of the action bar. -->
        <attr name="backgroundStacked" format="reference|color"/>
        <!-- Specifies a background drawable for the bottom component of a split action bar. -->
        <attr name="backgroundSplit" format="reference|color"/>
        <!-- Specifies a layout for custom navigation. Overrides navigationMode. -->
        <attr name="customNavigationLayout" format="reference"/>
        <!-- Specifies a fixed height. -->
        <attr name="height"/>
        <!-- Specifies a layout to use for the "home" section of the action bar. -->
        <attr name="homeLayout" format="reference"/>
        <!-- Specifies a style resource to use for an embedded progress bar. -->
        <attr name="progressBarStyle" format="reference"/>
        <!-- Specifies a style resource to use for an indeterminate progress spinner. -->
        <attr name="indeterminateProgressStyle" format="reference"/>
        <!-- Specifies the horizontal padding on either end for an embedded progress bar. -->
        <attr name="progressBarPadding" format="dimension"/>
        <!-- Up navigation glyph -->
        <attr name="homeAsUpIndicator" />
        <!-- Specifies padding that should be applied to the left and right sides of
             system-provided items in the bar. -->
        <attr name="itemPadding" format="dimension"/>
        <!-- Set true to hide the action bar on a vertical nested scroll of content. -->
        <attr name="hideOnContentScroll" format="boolean"/>
        <!-- Minimum inset for content views within a bar. Navigation buttons and
             menu views are excepted. Only valid for some themes and configurations. -->
        <attr name="contentInsetStart" format="dimension"/>
        <!-- Minimum inset for content views within a bar. Navigation buttons and
             menu views are excepted. Only valid for some themes and configurations. -->
        <attr name="contentInsetEnd" format="dimension"/>
        <!-- Minimum inset for content views within a bar. Navigation buttons and
             menu views are excepted. Only valid for some themes and configurations. -->
        <attr name="contentInsetLeft" format="dimension"/>
        <!-- Minimum inset for content views within a bar. Navigation buttons and
             menu views are excepted. Only valid for some themes and configurations. -->
        <attr name="contentInsetRight" format="dimension"/>
        <!-- Elevation for the action bar itself -->
        <attr name="elevation" format="dimension" />
        <!-- Reference to a theme that should be used to inflate popups
             shown by widgets in the action bar. -->
        <attr name="popupTheme" format="reference" />
    </declare-styleable>

    <!-- Valid LayoutParams for views placed in the action bar as custom views. -->
    <declare-styleable name="ActionBarLayout">
        <attr name="android:layout_gravity"/>
    </declare-styleable>

    <declare-styleable name="ActionMenuItemView">
        <attr name="android:minWidth"/>
    </declare-styleable>

    <declare-styleable name="ActionMode">
        <!-- Specifies a style to use for title text. -->
        <attr name="titleTextStyle"/>
        <!-- Specifies a style to use for subtitle text. -->
        <attr name="subtitleTextStyle"/>
        <!-- Specifies a background for the action mode bar. -->
        <attr name="background"/>
        <!-- Specifies a background for the split action mode bar. -->
        <attr name="backgroundSplit"/>
        <!-- Specifies a fixed height for the action mode bar. -->
        <attr name="height"/>
        <!-- Specifies a layout to use for the "close" item at the starting edge. -->
        <attr name="closeItemLayout" format="reference" />
    </declare-styleable>

    <declare-styleable name="View">
        <!-- Sets the padding, in pixels, of the start edge; see {@link android.R.attr#padding}. -->
        <attr name="paddingStart" format="dimension"/>
        <!-- Sets the padding, in pixels, of the end edge; see {@link android.R.attr#padding}. -->
        <attr name="paddingEnd" format="dimension"/>
        <!-- Boolean that controls whether a view can take focus.  By default the user can not
             move focus to a view; by setting this attribute to true the view is
             allowed to take focus.  This value does not impact the behavior of
             directly calling {@link android.view.View#requestFocus}, which will
             always request focus regardless of this view.  It only impacts where
             focus navigation will try to move focus. -->
        <attr name="android:focusable" />
        <!-- Deprecated. -->
        <attr name="theme" format="reference" />
        <!-- Specifies a theme override for a view. When a theme override is set, the
             view will be inflated using a {@link android.content.Context} themed with
             the specified resource. -->
        <attr name="android:theme" />
    </declare-styleable>

    <declare-styleable name="ViewBackgroundHelper">
        <attr name="android:background" />
        <!-- Tint to apply to the background. -->
        <attr name="backgroundTint" format="color" />

        <!-- Blending mode used to apply the background tint. -->
        <attr name="backgroundTintMode">
            <!-- The tint is drawn on top of the drawable.
                 [Sa + (1 - Sa)*Da, Rc = Sc + (1 - Sa)*Dc] -->
            <enum name="src_over" value="3" />
            <!-- The tint is masked by the alpha channel of the drawable. The drawable’s
                 color channels are thrown out. [Sa * Da, Sc * Da] -->
            <enum name="src_in" value="5" />
            <!-- The tint is drawn above the drawable, but with the drawable’s alpha
                 channel masking the result. [Da, Sc * Da + (1 - Sa) * Dc] -->
            <enum name="src_atop" value="9" />
            <!-- Multiplies the color and alpha channels of the drawable with those of
                 the tint. [Sa * Da, Sc * Dc] -->
            <enum name="multiply" value="14" />
            <!-- [Sa + Da - Sa * Da, Sc + Dc - Sc * Dc] -->
            <enum name="screen" value="15" />
        </attr>
    </declare-styleable>

    <declare-styleable name="MenuView">
        <!-- Default appearance of menu item text. -->
        <attr name="android:itemTextAppearance"/>
        <!-- Default horizontal divider between rows of menu items. -->
        <attr name="android:horizontalDivider"/>
        <!-- Default vertical divider between menu items. -->
        <attr name="android:verticalDivider"/>
        <!-- Default background for the menu header. -->
        <attr name="android:headerBackground"/>
        <!-- Default background for each menu item. -->
        <attr name="android:itemBackground"/>
        <!-- Default animations for the menu. -->
        <attr name="android:windowAnimationStyle"/>
        <!-- Default disabled icon alpha for each menu item that shows an icon. -->
        <attr name="android:itemIconDisabledAlpha"/>
        <!-- Whether space should be reserved in layout when an icon is missing. -->
        <attr name="preserveIconSpacing" format="boolean" />
    </declare-styleable>
    <declare-styleable name="ActionMenuView">
        <!-- Size of padding on either end of a divider. -->
    </declare-styleable>

    <!-- Base attributes that are available to all groups. -->
    <declare-styleable name="MenuGroup">

        <!-- The ID of the group. -->
        <attr name="android:id" />

        <!-- The category applied to all items within this group.
             (This will be or'ed with the orderInCategory attribute.) -->
        <attr name="android:menuCategory" />

        <!-- The order within the category applied to all items within this group.
             (This will be or'ed with the category attribute.) -->
        <attr name="android:orderInCategory" />

        <!-- Whether the items are capable of displaying a check mark. -->
        <attr name="android:checkableBehavior" />

        <!-- Whether the items are shown/visible. -->
        <attr name="android:visible" />

        <!-- Whether the items are enabled. -->
        <attr name="android:enabled" />

    </declare-styleable>

    <!-- Base attributes that are available to all Item objects. -->
    <declare-styleable name="MenuItem">

        <!-- The ID of the item. -->
        <attr name="android:id" />

        <!-- The category applied to the item.
             (This will be or'ed with the orderInCategory attribute.) -->
        <attr name="android:menuCategory" />

        <!-- The order within the category applied to the item.
             (This will be or'ed with the category attribute.) -->
        <attr name="android:orderInCategory" />

        <!-- The title associated with the item. -->
        <attr name="android:title" />

        <!-- The condensed title associated with the item.  This is used in situations where the
             normal title may be too long to be displayed. -->
        <attr name="android:titleCondensed" />

        <!-- The icon associated with this item.  This icon will not always be shown, so
             the title should be sufficient in describing this item. -->
        <attr name="android:icon" />

        <!-- The alphabetic shortcut key.  This is the shortcut when using a keyboard
             with alphabetic keys. -->
        <attr name="android:alphabeticShortcut" />

        <!-- The numeric shortcut key.  This is the shortcut when using a numeric (e.g., 12-key)
             keyboard. -->
        <attr name="android:numericShortcut" />

        <!-- Whether the item is capable of displaying a check mark. -->
        <attr name="android:checkable" />

        <!-- Whether the item is checked.  Note that you must first have enabled checking with
             the checkable attribute or else the check mark will not appear. -->
        <attr name="android:checked"  />

        <!-- Whether the item is shown/visible. -->
        <attr name="android:visible" />

        <!-- Whether the item is enabled. -->
        <attr name="android:enabled" />

        <!-- Name of a method on the Context used to inflate the menu that will be
             called when the item is clicked. -->
        <attr name="android:onClick" />

        <!-- How this item should display in the Action Bar, if present. -->
        <attr name="showAsAction">
            <!-- Never show this item in an action bar, show it in the overflow menu instead.
                 Mutually exclusive with "ifRoom" and "always". -->
            <flag name="never" value="0" />
            <!-- Show this item in an action bar if there is room for it as determined
                 by the system. Favor this option over "always" where possible.
                 Mutually exclusive with "never" and "always". -->
            <flag name="ifRoom" value="1" />
            <!-- Always show this item in an actionbar, even if it would override
                 the system's limits of how much stuff to put there. This may make
                 your action bar look bad on some screens. In most cases you should
                 use "ifRoom" instead. Mutually exclusive with "ifRoom" and "never". -->
            <flag name="always" value="2" />
            <!-- When this item is shown as an action in the action bar, show a text
                 label with it even if it has an icon representation. -->
            <flag name="withText" value="4" />
            <!-- This item's action view collapses to a normal menu
                 item. When expanded, the action view takes over a
                 larger segment of its container. -->
            <flag name="collapseActionView" value="8" />
        </attr>

        <!-- An optional layout to be used as an action view.
             See {@link android.view.MenuItem#setActionView(android.view.View)}
             for more info. -->
        <attr name="actionLayout" format="reference" />

        <!-- The name of an optional View class to instantiate and use as an
             action view. See {@link android.view.MenuItem#setActionView(android.view.View)}
             for more info. -->
        <attr name="actionViewClass" format="string" />

        <!-- The name of an optional ActionProvider class to instantiate an action view
             and perform operations such as default action for that menu item.
             See {@link android.view.MenuItem#setActionProvider(android.view.ActionProvider)}
             for more info. -->
        <attr name="actionProviderClass" format="string" />

    </declare-styleable>

    <declare-styleable name="Spinner">
        <!-- The prompt to display when the spinner's dialog is shown. -->
        <attr name="android:prompt" />
        <!-- Theme to use for the drop-down or dialog popup window. -->
        <attr name="popupTheme" />
        <!-- Background drawable to use for the dropdown in spinnerMode="dropdown". -->
        <attr name="android:popupBackground" />
        <!-- Width of the dropdown in spinnerMode="dropdown". -->
        <attr name="android:dropDownWidth" />
        <!-- Reference to an array resource that will populate the Spinner. -->
        <attr name="android:entries" />
    </declare-styleable>

    <declare-styleable name="SearchView">
        <!-- The layout to use for the search view. -->
        <attr name="layout" format="reference" />
        <!-- The default state of the SearchView. If true, it will be iconified when not in
             use and expanded when clicked. -->
        <attr name="iconifiedByDefault" format="boolean" />
        <!-- An optional maximum width of the SearchView. -->
        <attr name="android:maxWidth" />
        <!-- An optional user-defined query hint string to be displayed in the empty query field. -->
        <attr name="queryHint" format="string" />
        <!-- Default query hint used when {@code queryHint} is undefined and
             the search view's {@code SearchableInfo} does not provide a hint. -->
        <attr name="defaultQueryHint" format="string" />
        <!-- The IME options to set on the query text field. -->
        <attr name="android:imeOptions" />
        <!-- The input type to set on the query text field. -->
        <attr name="android:inputType" />
        <!-- Close button icon -->
        <attr name="closeIcon" format="reference" />
        <!-- Go button icon -->
        <attr name="goIcon" format="reference" />
        <!-- Search icon -->
        <attr name="searchIcon" format="reference" />
        <!-- Search icon displayed as a text field hint -->
        <attr name="searchHintIcon" format="reference" />
        <!-- Voice button icon -->
        <attr name="voiceIcon" format="reference" />
        <!-- Commit icon shown in the query suggestion row -->
        <attr name="commitIcon" format="reference" />
        <!-- Layout for query suggestion rows -->
        <attr name="suggestionRowLayout" format="reference" />
        <!-- Background for the section containing the search query -->
        <attr name="queryBackground" format="reference" />
        <!-- Background for the section containing the action (e.g. voice search) -->
        <attr name="submitBackground" format="reference" />
        <attr name="android:focusable" />
    </declare-styleable>

    <!-- Attrbitutes for a ActivityChooserView. -->
    <declare-styleable name="ActivityChooserView">
        <!-- The maximal number of items initially shown in the activity list. -->
        <attr name="initialActivityCount" format="string" />
        <!-- The drawable to show in the button for expanding the activities overflow popup.
             <strong>Note:</strong> Clients would like to set this drawable
             as a clue about the action the chosen activity will perform. For
             example, if share activity is to be chosen the drawable should
             give a clue that sharing is to be performed.
         -->
        <attr name="expandActivityOverflowButtonDrawable" format="reference" />
    </declare-styleable>

    <declare-styleable name="AppCompatTextView">
        <!-- Present the text in ALL CAPS. This may use a small-caps form when available. -->
        <attr name="textAllCaps" format="reference|boolean" />
        <attr name="android:textAppearance" />
    </declare-styleable>

    <declare-styleable name="LinearLayoutCompat">
        <!-- Should the layout be a column or a row?  Use "horizontal"
             for a row, "vertical" for a column.  The default is
             horizontal. -->
        <attr name="android:orientation" />
        <attr name="android:gravity" />
        <!-- When set to false, prevents the layout from aligning its children's
             baselines. This attribute is particularly useful when the children
             use different values for gravity. The default value is true. -->
        <attr name="android:baselineAligned" />
        <!-- When a linear layout is part of another layout that is baseline
          aligned, it can specify which of its children to baseline align to
          (that is, which child TextView).-->
        <attr name="android:baselineAlignedChildIndex" />
        <!-- Defines the maximum weight sum. If unspecified, the sum is computed
             by adding the layout_weight of all of the children. This can be
             used for instance to give a single child 50% of the total available
             space by giving it a layout_weight of 0.5 and setting the weightSum
             to 1.0. -->
        <attr name="android:weightSum" />
        <!-- When set to true, all children with a weight will be considered having
             the minimum size of the largest child. If false, all children are
             measured normally. -->
        <attr name="measureWithLargestChild" format="boolean" />
        <!-- Drawable to use as a vertical divider between buttons. -->
        <attr name="divider" />
        <!-- Setting for which dividers to show. -->
        <attr name="showDividers">
            <flag name="none" value="0" />
            <flag name="beginning" value="1" />
            <flag name="middle" value="2" />
            <flag name="end" value="4" />
        </attr>
        <!-- Size of padding on either end of a divider. -->
        <attr name="dividerPadding" format="dimension" />
    </declare-styleable>

    <declare-styleable name="LinearLayoutCompat_Layout">
        <attr name="android:layout_width" />
        <attr name="android:layout_height" />
        <attr name="android:layout_weight" />
        <attr name="android:layout_gravity" />
    </declare-styleable>

    <declare-styleable name="Toolbar">
        <attr name="titleTextAppearance" format="reference" />
        <attr name="subtitleTextAppearance" format="reference" />
        <attr name="title" />
        <attr name="subtitle" />
        <attr name="android:gravity" />
        <!--  Specifies extra space on the left, start, right and end sides
              of the toolbar's title. Margin values should be positive. -->
        <attr name="titleMargin" format="dimension" />
        <!--  Specifies extra space on the start side of the toolbar's title.
              If both this attribute and titleMargin are specified, then this
              attribute takes precedence. Margin values should be positive. -->
        <attr name="titleMarginStart" format="dimension" />
        <!--  Specifies extra space on the end side of the toolbar's title.
              If both this attribute and titleMargin are specified, then this
              attribute takes precedence. Margin values should be positive. -->
        <attr name="titleMarginEnd" format="dimension" />
        <!--  Specifies extra space on the top side of the toolbar's title.
              If both this attribute and titleMargin are specified, then this
              attribute takes precedence. Margin values should be positive. -->
        <attr name="titleMarginTop" format="dimension" />
        <!--  Specifies extra space on the bottom side of the toolbar's title.
              If both this attribute and titleMargin are specified, then this
              attribute takes precedence. Margin values should be positive. -->
        <attr name="titleMarginBottom" format="dimension" />
        <!-- {@deprecated Use titleMargin} -->
        <attr name="titleMargins" format="dimension" />
        <attr name="contentInsetStart" />
        <attr name="contentInsetEnd" />
        <attr name="contentInsetLeft" />
        <attr name="contentInsetRight" />
        <attr name="maxButtonHeight" format="dimension" />
        <attr name="buttonGravity">
            <!-- Push object to the top of its container, not changing its size. -->
            <flag name="top" value="0x30" />
            <!-- Push object to the bottom of its container, not changing its size. -->
            <flag name="bottom" value="0x50" />
        </attr>
        <!-- Icon drawable to use for the collapse button. -->
        <attr name="collapseIcon" format="reference" />
        <!-- Text to set as the content description for the collapse button. -->
        <attr name="collapseContentDescription" format="string" />
        <!-- Reference to a theme that should be used to inflate popups
             shown by widgets in the toolbar. -->
        <attr name="popupTheme" />
        <!-- Icon drawable to use for the navigation button located at
             the start of the toolbar. -->
        <attr name="navigationIcon" format="reference" />
        <!-- Text to set as the content description for the navigation button
             located at the start of the toolbar. -->
        <attr name="navigationContentDescription" format="string" />
        <!-- Drawable to set as the logo that appears at the starting side of
             the Toolbar, just after the navigation button. -->
        <attr name="logo" />
        <!-- A content description string to describe the appearance of the
             associated logo image. -->
        <attr name="logoDescription" format="string" />
        <!-- A color to apply to the title string. -->
        <attr name="titleTextColor" format="color" />
        <!-- A color to apply to the subtitle string. -->
        <attr name="subtitleTextColor" format="color" />
        <attr name="android:minHeight" />
    </declare-styleable>

    <declare-styleable name="PopupWindowBackgroundState">
        <!-- State identifier indicating the popup will be above the anchor. -->
        <attr name="state_above_anchor" format="boolean" />
    </declare-styleable>

    <declare-styleable name="ListPopupWindow">
        <!-- Amount of pixels by which the drop down should be offset vertically. -->
        <attr name="android:dropDownVerticalOffset" />
        <!-- Amount of pixels by which the drop down should be offset horizontally. -->
        <attr name="android:dropDownHorizontalOffset" />
    </declare-styleable>

    <declare-styleable name="PopupWindow">
        <!-- Whether the popup window should overlap its anchor view. -->
        <attr name="overlapAnchor" format="boolean" />
        <attr name="android:popupBackground" />
    </declare-styleable>

    <declare-styleable name="DrawerArrowToggle">
        <!-- The drawing color for the bars -->
        <attr name="color" format="color"/>
        <!-- Whether bars should rotate or not during transition -->
        <attr name="spinBars" format="boolean"/>
        <!-- The total size of the drawable -->
        <attr name="drawableSize" format="dimension"/>
        <!-- The max gap between the bars when they are parallel to each other -->
        <attr name="gapBetweenBars" format="dimension"/>
        <!-- The length of the arrow head when formed to make an arrow -->
        <attr name="arrowHeadLength" format="dimension"/>
        <!-- The length of the shaft when formed to make an arrow -->
        <attr name="arrowShaftLength" format="dimension"/>
        <!-- The length of the bars when they are parallel to each other -->
        <attr name="barLength" format="dimension"/>
        <!-- The thickness (stroke size) for the bar paint -->
        <attr name="thickness" format="dimension"/>
    </declare-styleable>

    <attr name="drawerArrowStyle" format="reference" />

    <declare-styleable name="ViewStubCompat">
        <!-- Supply an identifier for the layout resource to inflate when the ViewStub
             becomes visible or when forced to do so. The layout resource must be a
             valid reference to a layout. -->
        <attr name="android:layout" />
        <!-- Overrides the id of the inflated View with this value. -->
        <attr name="android:inflatedId" />
        <attr name="android:id" />
    </declare-styleable>

    <declare-styleable name="CompoundButton">
        <attr name="android:button"/>
        <!-- Tint to apply to the button drawable. -->
        <attr name="buttonTint" format="color" />

        <!-- Blending mode used to apply the button tint. -->
        <attr name="buttonTintMode">
            <!-- The tint is drawn on top of the drawable.
                 [Sa + (1 - Sa)*Da, Rc = Sc + (1 - Sa)*Dc] -->
            <enum name="src_over" value="3" />
            <!-- The tint is masked by the alpha channel of the drawable. The drawable’s
                 color channels are thrown out. [Sa * Da, Sc * Da] -->
            <enum name="src_in" value="5" />
            <!-- The tint is drawn above the drawable, but with the drawable’s alpha
                 channel masking the result. [Da, Sc * Da + (1 - Sa) * Dc] -->
            <enum name="src_atop" value="9" />
            <!-- Multiplies the color and alpha channels of the drawable with those of
                 the tint. [Sa * Da, Sc * Dc] -->
            <enum name="multiply" value="14" />
            <!-- [Sa + Da - Sa * Da, Sc + Dc - Sc * Dc] -->
            <enum name="screen" value="15" />
        </attr>
    </declare-styleable>

    <declare-styleable name="SwitchCompat">
        <!-- Drawable to use as the "thumb" that switches back and forth. -->
        <attr name="android:thumb" />
        <!-- Drawable to use as the "track" that the switch thumb slides within. -->
        <attr name="track" format="reference" />
        <!-- Text to use when the switch is in the checked/"on" state. -->
        <attr name="android:textOn" />
        <!-- Text to use when the switch is in the unchecked/"off" state. -->
        <attr name="android:textOff" />
        <!-- Amount of padding on either side of text within the switch thumb. -->
        <attr name="thumbTextPadding" format="dimension" />
        <!-- TextAppearance style for text displayed on the switch thumb. -->
        <attr name="switchTextAppearance" format="reference" />
        <!-- Minimum width for the switch component -->
        <attr name="switchMinWidth" format="dimension" />
        <!-- Minimum space between the switch and caption text -->
        <attr name="switchPadding" format="dimension" />
        <!-- Whether to split the track and leave a gap for the thumb drawable. -->
        <attr name="splitTrack" format="boolean" />
        <!-- Whether to draw on/off text. -->
        <attr name="showText" format="boolean" />
    </declare-styleable>

    <declare-styleable name="TextAppearance">
        <attr name="android:textSize" />
        <attr name="android:textColor" />
        <attr name="android:textStyle" />
        <attr name="android:typeface" />
        <attr name="textAllCaps" />
        <attr name="android:shadowColor"/>
        <attr name="android:shadowDy"/>
        <attr name="android:shadowDx"/>
        <attr name="android:shadowRadius"/>
    </declare-styleable>

    <!-- The set of attributes that describe a AlertDialog's theme. -->
    <declare-styleable name="AlertDialog">
        <attr name="android:layout" />
        <attr name="buttonPanelSideLayout" format="reference" />
        <attr name="listLayout" format="reference" />
        <attr name="multiChoiceItemLayout" format="reference" />
        <attr name="singleChoiceItemLayout" format="reference" />
        <attr name="listItemLayout" format="reference" />
    </declare-styleable>

    <!-- @hide -->
    <declare-styleable name="ButtonBarLayout">
        <!-- Whether to automatically stack the buttons when there is not
             enough space to lay them out side-by-side. -->
        <attr name="allowStacking" format="boolean" />
    </declare-styleable>

<<<<<<< HEAD
    <!-- Attributes that can be assigned to a ColorStateList item. -->
    <declare-styleable name="ColorStateListItem">
        <!-- Base color for this state. -->
        <attr name="android:color" />
        <!-- Alpha multiplier applied to the base color. -->
        <attr name="alpha" format="float" />
        <attr name="android:alpha"/>
=======
    <declare-styleable name="AppCompatImageView">
        <attr name="android:src"/>
        <!-- TODO -->
        <attr name="srcCompat" format="reference" />
>>>>>>> de378bb0
    </declare-styleable>

</resources><|MERGE_RESOLUTION|>--- conflicted
+++ resolved
@@ -984,7 +984,6 @@
         <attr name="allowStacking" format="boolean" />
     </declare-styleable>
 
-<<<<<<< HEAD
     <!-- Attributes that can be assigned to a ColorStateList item. -->
     <declare-styleable name="ColorStateListItem">
         <!-- Base color for this state. -->
@@ -992,12 +991,12 @@
         <!-- Alpha multiplier applied to the base color. -->
         <attr name="alpha" format="float" />
         <attr name="android:alpha"/>
-=======
+    </declare-styleable>
+
     <declare-styleable name="AppCompatImageView">
         <attr name="android:src"/>
         <!-- TODO -->
         <attr name="srcCompat" format="reference" />
->>>>>>> de378bb0
     </declare-styleable>
 
 </resources>