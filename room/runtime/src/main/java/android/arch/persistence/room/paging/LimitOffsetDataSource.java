/*
 * Copyright (C) 2017 The Android Open Source Project
 *
 * Licensed under the Apache License, Version 2.0 (the "License");
 * you may not use this file except in compliance with the License.
 * You may obtain a copy of the License at
 *
 *      http://www.apache.org/licenses/LICENSE-2.0
 *
 * Unless required by applicable law or agreed to in writing, software
 * distributed under the License is distributed on an "AS IS" BASIS,
 * WITHOUT WARRANTIES OR CONDITIONS OF ANY KIND, either express or implied.
 * See the License for the specific language governing permissions and
 * limitations under the License.
 */

package android.arch.persistence.room.paging;

import android.arch.paging.TiledDataSource;
import android.arch.persistence.room.InvalidationTracker;
import android.arch.persistence.room.RoomDatabase;
import android.arch.persistence.room.RoomSQLiteQuery;
import android.database.Cursor;
import android.support.annotation.NonNull;
import android.support.annotation.Nullable;
import android.support.annotation.RestrictTo;

import java.util.List;
import java.util.Set;

/**
 * A simple data source implementation that uses Limit & Offset to page the query.
 * <p>
 * This is NOT the most efficient way to do paging on SQLite. It is
 * <a href="http://www.sqlite.org/cvstrac/wiki?p=ScrollingCursor">recommended</a> to use an indexed
 * ORDER BY statement but that requires a more complex API. This solution is technically equal to
 * receiving a {@link Cursor} from a large query but avoids the need to manually manage it, and
 * never returns inconsistent data if it is invalidated.
 *
 * @param <T> Data type returned by the data source.
 *
 * @hide
 */
@RestrictTo(RestrictTo.Scope.LIBRARY_GROUP)
public abstract class LimitOffsetDataSource<T> extends TiledDataSource<T> {
    private final RoomSQLiteQuery mSourceQuery;
    private final String mCountQuery;
    private final String mLimitOffsetQuery;
    private final RoomDatabase mDb;
    @SuppressWarnings("FieldCanBeLocal")
    private final InvalidationTracker.Observer mObserver;
<<<<<<< HEAD

    protected LimitOffsetDataSource(RoomDatabase db, RoomSQLiteQuery query, String... tables) {
=======
    private final boolean mInTransaction;

    protected LimitOffsetDataSource(RoomDatabase db, RoomSQLiteQuery query,
            boolean inTransaction, String... tables) {
>>>>>>> b6838fd2
        mDb = db;
        mSourceQuery = query;
        mInTransaction = inTransaction;
        mCountQuery = "SELECT COUNT(*) FROM ( " + mSourceQuery.getSql() + " )";
        mLimitOffsetQuery = "SELECT * FROM ( " + mSourceQuery.getSql() + " ) LIMIT ? OFFSET ?";
        mObserver = new InvalidationTracker.Observer(tables) {
            @Override
            public void onInvalidated(@NonNull Set<String> tables) {
                invalidate();
            }
        };
        db.getInvalidationTracker().addWeakObserver(mObserver);
    }

    @Override
    public int countItems() {
        final RoomSQLiteQuery sqLiteQuery = RoomSQLiteQuery.acquire(mCountQuery,
                mSourceQuery.getArgCount());
        sqLiteQuery.copyArgumentsFrom(mSourceQuery);
        Cursor cursor = mDb.query(sqLiteQuery);
        try {
            if (cursor.moveToFirst()) {
                return cursor.getInt(0);
            }
            return 0;
        } finally {
            cursor.close();
            sqLiteQuery.release();
        }
    }

    @Override
    public boolean isInvalid() {
        mDb.getInvalidationTracker().refreshVersionsSync();
        return super.isInvalid();
    }

    @SuppressWarnings("WeakerAccess")
    protected abstract List<T> convertRows(Cursor cursor);

    @Nullable
    @Override
    public List<T> loadRange(int startPosition, int loadCount) {
        final RoomSQLiteQuery sqLiteQuery = RoomSQLiteQuery.acquire(mLimitOffsetQuery,
                mSourceQuery.getArgCount() + 2);
        sqLiteQuery.copyArgumentsFrom(mSourceQuery);
        sqLiteQuery.bindLong(sqLiteQuery.getArgCount() - 1, loadCount);
        sqLiteQuery.bindLong(sqLiteQuery.getArgCount(), startPosition);
<<<<<<< HEAD
        Cursor cursor = mDb.query(sqLiteQuery);

        try {
            return convertRows(cursor);
        } finally {
            cursor.close();
            sqLiteQuery.release();
=======
        if (mInTransaction) {
            mDb.beginTransaction();
            Cursor cursor = null;
            try {
                cursor = mDb.query(sqLiteQuery);
                List<T> rows = convertRows(cursor);
                mDb.setTransactionSuccessful();
                return rows;
            } finally {
                if (cursor != null) {
                    cursor.close();
                }
                mDb.endTransaction();
                sqLiteQuery.release();
            }
        } else {
            Cursor cursor = mDb.query(sqLiteQuery);
            //noinspection TryFinallyCanBeTryWithResources
            try {
                return convertRows(cursor);
            } finally {
                cursor.close();
                sqLiteQuery.release();
            }
>>>>>>> b6838fd2
        }
    }
}<|MERGE_RESOLUTION|>--- conflicted
+++ resolved
@@ -49,15 +49,10 @@
     private final RoomDatabase mDb;
     @SuppressWarnings("FieldCanBeLocal")
     private final InvalidationTracker.Observer mObserver;
-<<<<<<< HEAD
-
-    protected LimitOffsetDataSource(RoomDatabase db, RoomSQLiteQuery query, String... tables) {
-=======
     private final boolean mInTransaction;
 
     protected LimitOffsetDataSource(RoomDatabase db, RoomSQLiteQuery query,
             boolean inTransaction, String... tables) {
->>>>>>> b6838fd2
         mDb = db;
         mSourceQuery = query;
         mInTransaction = inTransaction;
@@ -106,15 +101,6 @@
         sqLiteQuery.copyArgumentsFrom(mSourceQuery);
         sqLiteQuery.bindLong(sqLiteQuery.getArgCount() - 1, loadCount);
         sqLiteQuery.bindLong(sqLiteQuery.getArgCount(), startPosition);
-<<<<<<< HEAD
-        Cursor cursor = mDb.query(sqLiteQuery);
-
-        try {
-            return convertRows(cursor);
-        } finally {
-            cursor.close();
-            sqLiteQuery.release();
-=======
         if (mInTransaction) {
             mDb.beginTransaction();
             Cursor cursor = null;
@@ -139,7 +125,6 @@
                 cursor.close();
                 sqLiteQuery.release();
             }
->>>>>>> b6838fd2
         }
     }
 }