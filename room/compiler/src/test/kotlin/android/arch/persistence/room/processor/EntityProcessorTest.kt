--- conflicted
+++ resolved
@@ -18,7 +18,6 @@
 
 import COMMON
 import android.arch.persistence.room.parser.SQLTypeAffinity
-import android.arch.persistence.room.processor.ProcessorErrors.PRIMARY_KEY_NULL
 import android.arch.persistence.room.processor.ProcessorErrors.RELATION_IN_ENTITY
 import android.arch.persistence.room.vo.CallType
 import android.arch.persistence.room.vo.Field
@@ -1178,11 +1177,7 @@
             """) { entity, _ ->
             assertThat(entity.primaryKey.fields.size, `is`(1))
             assertThat(entity.primaryKey.fields.firstOrNull()?.name, `is`("id"))
-<<<<<<< HEAD
-        }.failsToCompile().withErrorContaining(PRIMARY_KEY_NULL)
-=======
         }.failsToCompile().withErrorContaining(ProcessorErrors.primaryKeyNull("id"))
->>>>>>> b6838fd2
     }
 
     @Test
@@ -1194,12 +1189,8 @@
             @PrimaryKey
             public String anotherId;
             """) { entity, _ ->
-<<<<<<< HEAD
-        }.failsToCompile().withErrorContaining(PRIMARY_KEY_NULL)
-=======
         }.failsToCompile().withErrorContaining(ProcessorErrors.primaryKeyNull("id"))
                 .and().withErrorContaining(ProcessorErrors.primaryKeyNull("anotherId"))
->>>>>>> b6838fd2
     }
 
     @Test
@@ -1212,11 +1203,7 @@
             @PrimaryKey
             public String anotherId;
             """) { entity, _ ->
-<<<<<<< HEAD
-        }.failsToCompile().withErrorContaining(PRIMARY_KEY_NULL)
-=======
         }.failsToCompile().withErrorContaining(ProcessorErrors.primaryKeyNull("anotherId"))
->>>>>>> b6838fd2
     }
 
     @Test
@@ -1227,11 +1214,7 @@
                 public String foo;
                 """,
                 attributes = mapOf("primaryKeys" to "{\"id\", \"foo\"}")) { _, _ ->
-<<<<<<< HEAD
-        }.failsToCompile().withErrorContaining(PRIMARY_KEY_NULL)
-=======
         }.failsToCompile().withErrorContaining(ProcessorErrors.primaryKeyNull("foo"))
->>>>>>> b6838fd2
     }
 
     @Test
@@ -1248,8 +1231,6 @@
     }
 
     @Test
-<<<<<<< HEAD
-=======
     fun primaryKey_nullableEmbedded(){
         singleEntity(
                 """
@@ -1485,7 +1466,6 @@
     }
 
     @Test
->>>>>>> b6838fd2
     fun relationInEntity() {
         singleEntity(
                 """
