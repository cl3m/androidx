--- conflicted
+++ resolved
@@ -336,10 +336,6 @@
         SavedState ss = (SavedState) state;
         super.onRestoreInstanceState(ss.getSuperState());
         mCurrentItem = ss.mCurrentItem;
-<<<<<<< HEAD
-        setUserInputEnabled(ss.mUserScrollable);
-=======
->>>>>>> 52475907
         if (ss.mScrollInProgress) {
             // A scroll was in progress, so the RecyclerView is not at mCurrentItem right now. Move
             // it to mCurrentItem instantly in the _next_ frame, as RecyclerView is not yet fired up
