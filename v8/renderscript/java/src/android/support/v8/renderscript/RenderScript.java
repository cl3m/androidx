--- conflicted
+++ resolved
@@ -63,10 +63,7 @@
      * Sets the blackList of Models to only use support lib runtime.
      * Should be used before context create.
      *
-<<<<<<< HEAD
-=======
      * @hide
->>>>>>> ccbefb12
      * @param blackList User provided black list string.
      *
      * Format: "(MANUFACTURER1:PRODUCT1:MODEL1), (MANUFACTURER2:PRODUCT2:MODEL2)..."
@@ -82,10 +79,7 @@
      * Force using support lib runtime.
      * Should be used before context create.
      *
-<<<<<<< HEAD
-=======
      * @hide
->>>>>>> ccbefb12
      */
     static public void forceCompat() {
         sNative = 0;
