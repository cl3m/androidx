--- conflicted
+++ resolved
@@ -118,20 +118,12 @@
 afterEvaluate {
     publishing {
         publications {
-<<<<<<< HEAD
-            it.jvmOs("linux-x64", [libs.skikoLinuxX64])
-            it.jvmOs("linux-arm64", [libs.skikoLinuxArm64])
-            it.jvmOs("macos-x64", [libs.skikoMacOsX64])
-            it.jvmOs("macos-arm64", [libs.skikoMacOsArm64])
-            it.jvmOs("windows-x64", [libs.skikoWindowsX64])
-            it.jvmOs("windows-arm64", [libs.skikoWindowsArm64])
-=======
             jvmOs(it, "linux-x64", libs.skikoLinuxX64.get())
             jvmOs(it, "linux-arm64", libs.skikoLinuxArm64.get())
             jvmOs(it, "macos-x64", libs.skikoMacOsX64.get())
             jvmOs(it, "macos-arm64", libs.skikoMacOsArm64.get())
             jvmOs(it, "windows-x64", libs.skikoWindowsX64.get())
->>>>>>> c5b142d6
+            jvmOs(it, "windows-arm64", libs.skikoWindowsArm64.get())
         }
     }
 }
