--- conflicted
+++ resolved
@@ -27,7 +27,6 @@
 import androidx.compose.ui.input.pointer.PointerType
 import androidx.compose.ui.input.pointer.changedToDown
 import androidx.compose.ui.input.pointer.isPrimaryPressed
-import androidx.compose.ui.input.pointer.isShiftPressed
 import androidx.compose.ui.platform.ViewConfiguration
 import androidx.compose.ui.util.fastAll
 
@@ -84,23 +83,6 @@
 internal suspend fun PointerInputScope.mouseSelectionDetector(
     observer: MouseSelectionObserver
 ) {
-<<<<<<< HEAD
-    forEachGesture {
-        awaitPointerEventScope {
-            val clicksCounter = ClicksCounter(viewConfiguration)
-            while (true) {
-                val down = awaitMouseEventDown()
-                clicksCounter.update(down)
-                val downChange = down.changes[0]
-                if (down.keyboardModifiers.isShiftPressed) {
-                    val started = observer.onExtend(downChange.position)
-                    if (started) {
-                        downChange.consume()
-                        drag(downChange.id) {
-                            if (observer.onExtendDrag(it.position)) {
-                                it.consume()
-                            }
-=======
     awaitEachGesture {
         val clicksCounter = ClicksCounter(viewConfiguration)
         while (true) {
@@ -114,7 +96,6 @@
                     drag(downChange.id) {
                         if (observer.onExtendDrag(it.position)) {
                             it.consume()
->>>>>>> c5b142d6
                         }
                     }
                 }
