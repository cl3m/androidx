--- conflicted
+++ resolved
@@ -63,11 +63,7 @@
         implementation("androidx.lifecycle:lifecycle-common-java8:2.3.0")
         implementation("androidx.lifecycle:lifecycle-runtime:2.3.0")
         implementation("androidx.lifecycle:lifecycle-viewmodel:2.3.0")
-<<<<<<< HEAD
-        implementation(project(":profileinstaller:profileinstaller"))
-=======
         implementation("androidx.profileinstaller:profileinstaller:1.2.0-alpha02")
->>>>>>> c0a89ec3
 
         testImplementation(libs.testRules)
         testImplementation(libs.testRunner)
