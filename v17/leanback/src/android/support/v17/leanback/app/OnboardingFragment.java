/*
 * Copyright (C) 2015 The Android Open Source Project
 *
 * Licensed under the Apache License, Version 2.0 (the "License");
 * you may not use this file except in compliance with the License.
 * You may obtain a copy of the License at
 *
 *      http://www.apache.org/licenses/LICENSE-2.0
 *
 * Unless required by applicable law or agreed to in writing, software
 * distributed under the License is distributed on an "AS IS" BASIS,
 * WITHOUT WARRANTIES OR CONDITIONS OF ANY KIND, either express or implied.
 * See the License for the specific language governing permissions and
 * limitations under the License.
 */

package android.support.v17.leanback.app;

import android.animation.Animator;
import android.animation.AnimatorInflater;
import android.animation.AnimatorListenerAdapter;
import android.animation.AnimatorSet;
import android.animation.ObjectAnimator;
import android.animation.TimeInterpolator;
import android.app.Fragment;
import android.content.Context;
import android.os.Bundle;
import android.support.annotation.Nullable;
import android.support.v17.leanback.R;
import android.support.v17.leanback.widget.PagingIndicator;
import android.util.Log;
import android.util.TypedValue;
import android.view.ContextThemeWrapper;
import android.view.Gravity;
import android.view.KeyEvent;
import android.view.LayoutInflater;
import android.view.View;
import android.view.View.OnClickListener;
import android.view.View.OnKeyListener;
import android.view.ViewGroup;
import android.view.ViewTreeObserver.OnPreDrawListener;
import android.view.animation.AccelerateInterpolator;
import android.view.animation.DecelerateInterpolator;
import android.widget.ImageView;
import android.widget.TextView;

import java.util.ArrayList;
import java.util.List;

/**
 * An OnboardingFragment provides a common and simple way to build onboarding screen for
 * applications.
 * <p>
 * <h3>Building the screen</h3>
 * The view structure of onboarding screen is composed of the common parts and custom parts. The
 * common parts are composed of icon, title, description and page navigator and the custom parts
 * are composed of background, contents and foreground.
 * <p>
 * To build the screen views, the inherited class should override:
 * <ul>
 * <li>{@link #onCreateBackgroundView} to provide the background view. Background view has the same
 * size as the screen and the lowest z-order.</li>
 * <li>{@link #onCreateContentView} to provide the contents view. The content view is located in
 * the content area at the center of the screen.</li>
 * <li>{@link #onCreateForegroundView} to provide the foreground view. Foreground view has the same
 * size as the screen and the highest z-order</li>
 * </ul>
 * <p>
 * Each of these methods can return {@code null} if the application doesn't want to provide it.
 * <p>
 * <h3>Page information</h3>
 * The onboarding screen may have several pages which explain the functionality of the application.
 * The inherited class should provide the page information by overriding the methods:
 * <p>
 * <ul>
 * <li>{@link #getPageCount} to provide the number of pages.</li>
 * <li>{@link #getPageTitle} to provide the title of the page.</li>
 * <li>{@link #getPageDescription} to provide the description of the page.</li>
 * </ul>
 * <p>
 * Note that the information is used in {@link #onCreateView}, so should be initialized before
 * calling {@code super.onCreateView}.
 * <p>
 * <h3>Animation</h3>
 * Onboarding screen has three kinds of animations:
 * <p>
 * <h4>Logo Splash Animation</a></h4>
 * When onboarding screen appears, the logo splash animation is played by default. The animation
 * fades in the logo image, pauses in a few seconds and fades it out.
 * <p>
 * In most cases, the logo animation needs to be customized because the logo images of applications
 * are different from each other, or some applications may want to show their own animations.
 * <p>
 * The logo animation can be customized in two ways:
 * <ul>
 * <li>The simplest way is to provide the logo image by calling {@link #setLogoResourceId} to show
 * the default logo animation. This method should be called in {@link Fragment#onCreateView}.</li>
 * <li>If the logo animation is complex, then override {@link #onCreateLogoAnimation} and return the
 * {@link Animator} object to run.</li>
 * </ul>
 * <p>
 * If the inherited class provides neither the logo image nor the animation, the logo animation will
 * be omitted.
 * <h4>Page enter animation</h4>
 * After logo animation finishes, page enter animation starts, which causes the header section -
 * title and description views to fade and slide in. Users can override the default
 * fade + slide animation by overriding {@link #onCreateTitleAnimator()} &
 * {@link #onCreateDescriptionAnimator()}. By default we don't animate the custom views but users
 * can provide animation by overriding {@link #onCreateEnterAnimation}.
 *
 * <h4>Page change animation</h4>
 * When the page changes, the default animations of the title and description are played. The
 * inherited class can override {@link #onPageChanged} to start the custom animations.
 * <p>
 * <h3>Finishing the screen</h3>
 * <p>
 * If the user finishes the onboarding screen after navigating all the pages,
 * {@link #onFinishFragment} is called. The inherited class can override this method to show another
 * fragment or activity, or just remove this fragment.
 * <p>
 * <h3>Theming</h3>
 * <p>
 * OnboardingFragment must have access to an appropriate theme. Specifically, the fragment must
 * receive  {@link R.style#Theme_Leanback_Onboarding}, or a theme whose parent is set to that theme.
 * Themes can be provided in one of three ways:
 * <ul>
 * <li>The simplest way is to set the theme for the host Activity to the Onboarding theme or a theme
 * that derives from it.</li>
 * <li>If the Activity already has a theme and setting its parent theme is inconvenient, the
 * existing Activity theme can have an entry added for the attribute
 * {@link R.styleable#LeanbackOnboardingTheme_onboardingTheme}. If present, this theme will be used
 * by OnboardingFragment as an overlay to the Activity's theme.</li>
 * <li>Finally, custom subclasses of OnboardingFragment may provide a theme through the
 * {@link #onProvideTheme} method. This can be useful if a subclass is used across multiple
 * Activities.</li>
 * </ul>
 * <p>
 * If the theme is provided in multiple ways, the onProvideTheme override has priority, followed by
 * the Activity's theme. (Themes whose parent theme is already set to the onboarding theme do not
 * need to set the onboardingTheme attribute; if set, it will be ignored.)
 *
 * @attr ref R.styleable#LeanbackOnboardingTheme_onboardingTheme
 * @attr ref R.styleable#LeanbackOnboardingTheme_onboardingHeaderStyle
 * @attr ref R.styleable#LeanbackOnboardingTheme_onboardingTitleStyle
 * @attr ref R.styleable#LeanbackOnboardingTheme_onboardingDescriptionStyle
 * @attr ref R.styleable#LeanbackOnboardingTheme_onboardingNavigatorContainerStyle
 * @attr ref R.styleable#LeanbackOnboardingTheme_onboardingPageIndicatorStyle
 * @attr ref R.styleable#LeanbackOnboardingTheme_onboardingStartButtonStyle
 * @attr ref R.styleable#LeanbackOnboardingTheme_onboardingLogoStyle
 */
abstract public class OnboardingFragment extends Fragment {
    private static final String TAG = "OnboardingFragment";
    private static final boolean DEBUG = false;

    private static final long LOGO_SPLASH_PAUSE_DURATION_MS = 1333;

    private static final long HEADER_ANIMATION_DURATION_MS = 417;
    private static final long DESCRIPTION_START_DELAY_MS = 33;
    private static final long HEADER_APPEAR_DELAY_MS = 500;
    private static final int SLIDE_DISTANCE = 60;

    private static int sSlideDistance;

    private static final TimeInterpolator HEADER_APPEAR_INTERPOLATOR = new DecelerateInterpolator();
    private static final TimeInterpolator HEADER_DISAPPEAR_INTERPOLATOR =
            new AccelerateInterpolator();

    // Keys used to save and restore the states.
    private static final String KEY_CURRENT_PAGE_INDEX = "leanback.onboarding.current_page_index";

    private ContextThemeWrapper mThemeWrapper;

    PagingIndicator mPageIndicator;
    View mStartButton;
    private ImageView mLogoView;
    // Optional icon that can be displayed on top of the header section.
    private ImageView mMainIconView;
    private int mIconResourceId;

    TextView mTitleView;
    TextView mDescriptionView;

    boolean mIsLtr;

    // No need to save/restore the logo resource ID, because the logo animation will not appear when
    // the fragment is restored.
    private int mLogoResourceId;
    boolean mEnterTransitionFinished;
    int mCurrentPageIndex;

    private AnimatorSet mAnimator;

    private final OnClickListener mOnClickListener = new OnClickListener() {
        @Override
        public void onClick(View view) {
            if (!mEnterTransitionFinished) {
                // Do not change page until the enter transition finishes.
                return;
            }
            if (mCurrentPageIndex == getPageCount() - 1) {
                onFinishFragment();
            } else {
                moveToNextPage();
            }
        }
    };

    private final OnKeyListener mOnKeyListener = new OnKeyListener() {
        @Override
        public boolean onKey(View v, int keyCode, KeyEvent event) {
            if (!mEnterTransitionFinished) {
                // Ignore key event until the enter transition finishes.
                return keyCode != KeyEvent.KEYCODE_BACK;
            }
            if (event.getAction() == KeyEvent.ACTION_DOWN) {
                return false;
            }
            switch (keyCode) {
                case KeyEvent.KEYCODE_BACK:
                    if (mCurrentPageIndex == 0) {
                        return false;
                    }
                    moveToPreviousPage();
                    return true;
                case KeyEvent.KEYCODE_DPAD_LEFT:
                    if (mIsLtr) {
                        moveToPreviousPage();
                    } else {
                        moveToNextPage();
                    }
                    return true;
                case KeyEvent.KEYCODE_DPAD_RIGHT:
                    if (mIsLtr) {
                        moveToNextPage();
                    } else {
                        moveToPreviousPage();
                    }
                    return true;
            }
            return false;
        }
    };

    void moveToPreviousPage() {
        if (mCurrentPageIndex > 0) {
            --mCurrentPageIndex;
            onPageChangedInternal(mCurrentPageIndex + 1);
        }
    }
    void moveToNextPage() {
        if (mCurrentPageIndex < getPageCount() - 1) {
            ++mCurrentPageIndex;
            onPageChangedInternal(mCurrentPageIndex - 1);
        }
    }

    @Nullable
    @Override
    public View onCreateView(LayoutInflater inflater, final ViewGroup container,
            Bundle savedInstanceState) {
        resolveTheme();
        LayoutInflater localInflater = getThemeInflater(inflater);
        final ViewGroup view = (ViewGroup) localInflater.inflate(R.layout.lb_onboarding_fragment,
                container, false);
        mIsLtr = getResources().getConfiguration().getLayoutDirection()
                == View.LAYOUT_DIRECTION_LTR;
        mPageIndicator = (PagingIndicator) view.findViewById(R.id.page_indicator);
        mPageIndicator.setOnClickListener(mOnClickListener);
        mPageIndicator.setOnKeyListener(mOnKeyListener);
        mStartButton = view.findViewById(R.id.button_start);
        mStartButton.setOnClickListener(mOnClickListener);
        mStartButton.setOnKeyListener(mOnKeyListener);
        mMainIconView = (ImageView) view.findViewById(R.id.main_icon);
        mLogoView = (ImageView) view.findViewById(R.id.logo);
        mTitleView = (TextView) view.findViewById(R.id.title);
        mDescriptionView = (TextView) view.findViewById(R.id.description);
        final Context context = FragmentUtil.getContext(this);
        if (sSlideDistance == 0) {
            sSlideDistance = (int) (SLIDE_DISTANCE * context.getResources()
                    .getDisplayMetrics().scaledDensity);
        }
        if (savedInstanceState == null) {
            mCurrentPageIndex = 0;
            mEnterTransitionFinished = false;
            mPageIndicator.onPageSelected(0, false);
            view.getViewTreeObserver().addOnPreDrawListener(new OnPreDrawListener() {
                @Override
                public boolean onPreDraw() {
                    view.getViewTreeObserver().removeOnPreDrawListener(this);
                    if (!startLogoAnimation()) {
                        startEnterAnimation();
                    }
                    return true;
                }
            });
        } else {
            mEnterTransitionFinished = true;
            mCurrentPageIndex = savedInstanceState.getInt(KEY_CURRENT_PAGE_INDEX);
            initializeViews(view);
        }
        view.requestFocus();
        return view;
    }

    @Override
    public void onSaveInstanceState(Bundle outState) {
        super.onSaveInstanceState(outState);
        outState.putInt(KEY_CURRENT_PAGE_INDEX, mCurrentPageIndex);
    }

    /**
     * Returns the theme used for styling the fragment. The default returns -1, indicating that the
     * host Activity's theme should be used.
     *
     * @return The theme resource ID of the theme to use in this fragment, or -1 to use the host
     *         Activity's theme.
     */
    public int onProvideTheme() {
        return -1;
    }

    private void resolveTheme() {
        final Context context = FragmentUtil.getContext(this);
        int theme = onProvideTheme();
        if (theme == -1) {
            // Look up the onboardingTheme in the activity's currently specified theme. If it
            // exists, wrap the theme with its value.
            int resId = R.attr.onboardingTheme;
            TypedValue typedValue = new TypedValue();
            boolean found = context.getTheme().resolveAttribute(resId, typedValue, true);
            if (DEBUG) Log.v(TAG, "Found onboarding theme reference? " + found);
            if (found) {
                mThemeWrapper = new ContextThemeWrapper(context, typedValue.resourceId);
            }
        } else {
            mThemeWrapper = new ContextThemeWrapper(context, theme);
        }
    }

    private LayoutInflater getThemeInflater(LayoutInflater inflater) {
        return mThemeWrapper == null ? inflater : inflater.cloneInContext(mThemeWrapper);
    }

    /**
     * Sets the resource ID of the splash logo image. If the logo resource id set, the default logo
     * splash animation will be played.
     *
     * @param id The resource ID of the logo image.
     */
    public final void setLogoResourceId(int id) {
        mLogoResourceId = id;
    }

    /**
     * Returns the resource ID of the splash logo image.
     *
     * @return The resource ID of the splash logo image.
     */
    public final int getLogoResourceId() {
        return mLogoResourceId;
    }

    /**
     * Called to have the inherited class create its own logo animation.
     * <p>
     * This is called only if the logo image resource ID is not set by {@link #setLogoResourceId}.
     * If this returns {@code null}, the logo animation is skipped.
     *
     * @return The {@link Animator} object which runs the logo animation.
     */
    @Nullable
    protected Animator onCreateLogoAnimation() {
        return null;
    }

    boolean startLogoAnimation() {
        final Context context = FragmentUtil.getContext(this);
        Animator animator = null;
        if (mLogoResourceId != 0) {
            mLogoView.setVisibility(View.VISIBLE);
            mLogoView.setImageResource(mLogoResourceId);
            Animator inAnimator = AnimatorInflater.loadAnimator(context,
                    R.animator.lb_onboarding_logo_enter);
            Animator outAnimator = AnimatorInflater.loadAnimator(context,
                    R.animator.lb_onboarding_logo_exit);
            outAnimator.setStartDelay(LOGO_SPLASH_PAUSE_DURATION_MS);
            AnimatorSet logoAnimator = new AnimatorSet();
            logoAnimator.playSequentially(inAnimator, outAnimator);
            logoAnimator.setTarget(mLogoView);
            animator = logoAnimator;
        } else {
            animator = onCreateLogoAnimation();
        }
        if (animator != null) {
            animator.addListener(new AnimatorListenerAdapter() {
                @Override
                public void onAnimationEnd(Animator animation) {
                    if (context != null) {
                        startEnterAnimation();
                    }
                }
            });
            animator.start();
            return true;
        }
        return false;
    }

    /**
     * Called to have the inherited class create its enter animation. The start animation runs after
     * logo animation ends.
     *
     * @return The {@link Animator} object which runs the page enter animation.
     */
    @Nullable
    protected Animator onCreateEnterAnimation() {
        return null;
    }

    private void initializeViews(View container) {
        mLogoView.setVisibility(View.GONE);

        if (mIconResourceId != 0) {
            mMainIconView.setImageResource(mIconResourceId);
            mMainIconView.setVisibility(View.VISIBLE);
        }

        // Create custom views.
        LayoutInflater inflater = getThemeInflater(LayoutInflater.from(
                FragmentUtil.getContext(this)));
        ViewGroup backgroundContainer = (ViewGroup) container.findViewById(
                R.id.background_container);
        View background = onCreateBackgroundView(inflater, backgroundContainer);
        if (background != null) {
            backgroundContainer.setVisibility(View.VISIBLE);
            backgroundContainer.addView(background);
        }
        ViewGroup contentContainer = (ViewGroup) container.findViewById(R.id.content_container);
        View content = onCreateContentView(inflater, contentContainer);
        if (content != null) {
            contentContainer.setVisibility(View.VISIBLE);
            contentContainer.addView(content);
        }
        ViewGroup foregroundContainer = (ViewGroup) container.findViewById(
                R.id.foreground_container);
        View foreground = onCreateForegroundView(inflater, foregroundContainer);
        if (foreground != null) {
            foregroundContainer.setVisibility(View.VISIBLE);
            foregroundContainer.addView(foreground);
        }
        // Make views visible which were invisible while logo animation is running.
        container.findViewById(R.id.page_container).setVisibility(View.VISIBLE);
        container.findViewById(R.id.content_container).setVisibility(View.VISIBLE);
        if (getPageCount() > 1) {
            mPageIndicator.setPageCount(getPageCount());
            mPageIndicator.onPageSelected(mCurrentPageIndex, false);
        }
        if (mCurrentPageIndex == getPageCount() - 1) {
            mStartButton.setVisibility(View.VISIBLE);
        } else {
            mPageIndicator.setVisibility(View.VISIBLE);
        }
        // Header views.
        mTitleView.setText(getPageTitle(mCurrentPageIndex));
        mDescriptionView.setText(getPageDescription(mCurrentPageIndex));
    }

    void startEnterAnimation() {
        mEnterTransitionFinished = true;
        initializeViews(getView());
        List<Animator> animators = new ArrayList<>();
        final Context context = FragmentUtil.getContext(this);
        Animator animator = AnimatorInflater.loadAnimator(context,
                R.animator.lb_onboarding_page_indicator_enter);
        animator.setTarget(getPageCount() <= 1 ? mStartButton : mPageIndicator);
        animators.add(animator);
<<<<<<< HEAD

        animator = onCreateTitleAnimator();
        if (animator != null) {
            // Header title.
            animator.setTarget(mTitleView);
            animators.add(animator);
        }

        animator = onCreateDescriptionAnimator();
        if (animator != null) {
            // Header description.
            animator.setTarget(mDescriptionView);
            animators.add(animator);
        }

=======
        // Header title
        View view = getView().findViewById(R.id.title);
        view.setAlpha(0);
        animator = AnimatorInflater.loadAnimator(context,
                R.animator.lb_onboarding_title_enter);
        animator.setStartDelay(START_DELAY_TITLE_MS);
        animator.setTarget(view);
        animators.add(animator);
        // Header description
        view = getView().findViewById(R.id.description);
        view.setAlpha(0);
        animator = AnimatorInflater.loadAnimator(context,
                R.animator.lb_onboarding_description_enter);
        animator.setStartDelay(START_DELAY_DESCRIPTION_MS);
        animator.setTarget(view);
        animators.add(animator);
>>>>>>> 2452cde3
        // Customized animation by the inherited class.
        Animator customAnimator = onCreateEnterAnimation();
        if (customAnimator != null) {
            animators.add(customAnimator);
        }

        // Return if we don't have any animations.
        if (animators.isEmpty()) {
            return;
        }
        mAnimator = new AnimatorSet();
        mAnimator.playTogether(animators);
        mAnimator.start();
        // Search focus and give the focus to the appropriate child which has become visible.
        getView().requestFocus();
    }

    /**
     * Provides the entry animation for description view. This allows users to override the
     * default fade and slide animation. Returning null will disable the animation.
     */
    protected Animator onCreateDescriptionAnimator() {
        return AnimatorInflater.loadAnimator(getActivity(),
                R.animator.lb_onboarding_description_enter);
    }

    /**
     * Provides the entry animation for title view. This allows users to override the
     * default fade and slide animation. Returning null will disable the animation.
     */
    protected Animator onCreateTitleAnimator() {
        return AnimatorInflater.loadAnimator(getActivity(),
                R.animator.lb_onboarding_title_enter);
    }

    /**
     * Returns the page count.
     *
     * @return The page count.
     */
    abstract protected int getPageCount();

    /**
     * Returns the title of the given page.
     *
     * @param pageIndex The page index.
     *
     * @return The title of the page.
     */
    abstract protected CharSequence getPageTitle(int pageIndex);

    /**
     * Returns the description of the given page.
     *
     * @param pageIndex The page index.
     *
     * @return The description of the page.
     */
    abstract protected CharSequence getPageDescription(int pageIndex);

    /**
     * Returns the index of the current page.
     *
     * @return The index of the current page.
     */
    protected final int getCurrentPageIndex() {
        return mCurrentPageIndex;
    }

    /**
     * Called to have the inherited class create background view. This is optional and the fragment
     * which doesn't have the background view can return {@code null}. This is called inside
     * {@link #onCreateView}.
     *
     * @param inflater The LayoutInflater object that can be used to inflate the views,
     * @param container The parent view that the additional views are attached to.The fragment
     *        should not add the view by itself.
     *
     * @return The background view for the onboarding screen, or {@code null}.
     */
    @Nullable
    abstract protected View onCreateBackgroundView(LayoutInflater inflater, ViewGroup container);

    /**
     * Called to have the inherited class create content view. This is optional and the fragment
     * which doesn't have the content view can return {@code null}. This is called inside
     * {@link #onCreateView}.
     *
     * <p>The content view would be located at the center of the screen.
     *
     * @param inflater The LayoutInflater object that can be used to inflate the views,
     * @param container The parent view that the additional views are attached to.The fragment
     *        should not add the view by itself.
     *
     * @return The content view for the onboarding screen, or {@code null}.
     */
    @Nullable
    abstract protected View onCreateContentView(LayoutInflater inflater, ViewGroup container);

    /**
     * Called to have the inherited class create foreground view. This is optional and the fragment
     * which doesn't need the foreground view can return {@code null}. This is called inside
     * {@link #onCreateView}.
     *
     * <p>This foreground view would have the highest z-order.
     *
     * @param inflater The LayoutInflater object that can be used to inflate the views,
     * @param container The parent view that the additional views are attached to.The fragment
     *        should not add the view by itself.
     *
     * @return The foreground view for the onboarding screen, or {@code null}.
     */
    @Nullable
    abstract protected View onCreateForegroundView(LayoutInflater inflater, ViewGroup container);

    /**
     * Called when the onboarding flow finishes.
     */
    protected void onFinishFragment() { }

    /**
     * Called when the page changes.
     */
    private void onPageChangedInternal(int previousPage) {
        if (mAnimator != null) {
            mAnimator.end();
        }
        mPageIndicator.onPageSelected(mCurrentPageIndex, true);

        List<Animator> animators = new ArrayList<>();
        // Header animation
        Animator fadeAnimator = null;
        if (previousPage < getCurrentPageIndex()) {
            // sliding to left
            animators.add(createAnimator(mTitleView, false, Gravity.START, 0));
            animators.add(fadeAnimator = createAnimator(mDescriptionView, false, Gravity.START,
                    DESCRIPTION_START_DELAY_MS));
            animators.add(createAnimator(mTitleView, true, Gravity.END,
                    HEADER_APPEAR_DELAY_MS));
            animators.add(createAnimator(mDescriptionView, true, Gravity.END,
                    HEADER_APPEAR_DELAY_MS + DESCRIPTION_START_DELAY_MS));
        } else {
            // sliding to right
            animators.add(createAnimator(mTitleView, false, Gravity.END, 0));
            animators.add(fadeAnimator = createAnimator(mDescriptionView, false, Gravity.END,
                    DESCRIPTION_START_DELAY_MS));
            animators.add(createAnimator(mTitleView, true, Gravity.START,
                    HEADER_APPEAR_DELAY_MS));
            animators.add(createAnimator(mDescriptionView, true, Gravity.START,
                    HEADER_APPEAR_DELAY_MS + DESCRIPTION_START_DELAY_MS));
        }
        final int currentPageIndex = getCurrentPageIndex();
        fadeAnimator.addListener(new AnimatorListenerAdapter() {
            @Override
            public void onAnimationEnd(Animator animation) {
                mTitleView.setText(getPageTitle(currentPageIndex));
                mDescriptionView.setText(getPageDescription(currentPageIndex));
            }
        });

        final Context context = FragmentUtil.getContext(this);
        // Animator for switching between page indicator and button.
        if (getCurrentPageIndex() == getPageCount() - 1) {
            mStartButton.setVisibility(View.VISIBLE);
            Animator navigatorFadeOutAnimator = AnimatorInflater.loadAnimator(context,
                    R.animator.lb_onboarding_page_indicator_fade_out);
            navigatorFadeOutAnimator.setTarget(mPageIndicator);
            navigatorFadeOutAnimator.addListener(new AnimatorListenerAdapter() {
                @Override
                public void onAnimationEnd(Animator animation) {
                    mPageIndicator.setVisibility(View.GONE);
                }
            });
            animators.add(navigatorFadeOutAnimator);
            Animator buttonFadeInAnimator = AnimatorInflater.loadAnimator(context,
                    R.animator.lb_onboarding_start_button_fade_in);
            buttonFadeInAnimator.setTarget(mStartButton);
            animators.add(buttonFadeInAnimator);
        } else if (previousPage == getPageCount() - 1) {
            mPageIndicator.setVisibility(View.VISIBLE);
            Animator navigatorFadeInAnimator = AnimatorInflater.loadAnimator(context,
                    R.animator.lb_onboarding_page_indicator_fade_in);
            navigatorFadeInAnimator.setTarget(mPageIndicator);
            animators.add(navigatorFadeInAnimator);
            Animator buttonFadeOutAnimator = AnimatorInflater.loadAnimator(context,
                    R.animator.lb_onboarding_start_button_fade_out);
            buttonFadeOutAnimator.setTarget(mStartButton);
            buttonFadeOutAnimator.addListener(new AnimatorListenerAdapter() {
                @Override
                public void onAnimationEnd(Animator animation) {
                    mStartButton.setVisibility(View.GONE);
                }
            });
            animators.add(buttonFadeOutAnimator);
        }
        mAnimator = new AnimatorSet();
        mAnimator.playTogether(animators);
        mAnimator.start();
        onPageChanged(mCurrentPageIndex, previousPage);
    }

    /**
     * Called when the page has been changed.
     *
     * @param newPage The new page.
     * @param previousPage The previous page.
     */
    protected void onPageChanged(int newPage, int previousPage) { }

    private Animator createAnimator(View view, boolean fadeIn, int slideDirection,
            long startDelay) {
        boolean isLtr = getView().getLayoutDirection() == View.LAYOUT_DIRECTION_LTR;
        boolean slideRight = (isLtr && slideDirection == Gravity.END)
                || (!isLtr && slideDirection == Gravity.START)
                || slideDirection == Gravity.RIGHT;
        Animator fadeAnimator;
        Animator slideAnimator;
        if (fadeIn) {
            fadeAnimator = ObjectAnimator.ofFloat(view, View.ALPHA, 0.0f, 1.0f);
            slideAnimator = ObjectAnimator.ofFloat(view, View.TRANSLATION_X,
                    slideRight ? sSlideDistance : -sSlideDistance, 0);
            fadeAnimator.setInterpolator(HEADER_APPEAR_INTERPOLATOR);
            slideAnimator.setInterpolator(HEADER_APPEAR_INTERPOLATOR);
        } else {
            fadeAnimator = ObjectAnimator.ofFloat(view, View.ALPHA, 1.0f, 0.0f);
            slideAnimator = ObjectAnimator.ofFloat(view, View.TRANSLATION_X, 0,
                    slideRight ? sSlideDistance : -sSlideDistance);
            fadeAnimator.setInterpolator(HEADER_DISAPPEAR_INTERPOLATOR);
            slideAnimator.setInterpolator(HEADER_DISAPPEAR_INTERPOLATOR);
        }
        fadeAnimator.setDuration(HEADER_ANIMATION_DURATION_MS);
        fadeAnimator.setTarget(view);
        slideAnimator.setDuration(HEADER_ANIMATION_DURATION_MS);
        slideAnimator.setTarget(view);
        AnimatorSet animator = new AnimatorSet();
        animator.playTogether(fadeAnimator, slideAnimator);
        if (startDelay > 0) {
            animator.setStartDelay(startDelay);
        }
        return animator;
    }

    /**
     * Sets the resource id for the main icon.
     */
    public final void setIconResouceId(int resourceId) {
        this.mIconResourceId = resourceId;
        if (mMainIconView != null) {
            mMainIconView.setImageResource(resourceId);
            mMainIconView.setVisibility(View.VISIBLE);
        }
    }

    /**
     * Returns the resource id of the main icon.
     */
    public final int getIconResourceId() {
        return mIconResourceId;
    }
}<|MERGE_RESOLUTION|>--- conflicted
+++ resolved
@@ -474,7 +474,6 @@
                 R.animator.lb_onboarding_page_indicator_enter);
         animator.setTarget(getPageCount() <= 1 ? mStartButton : mPageIndicator);
         animators.add(animator);
-<<<<<<< HEAD
 
         animator = onCreateTitleAnimator();
         if (animator != null) {
@@ -490,24 +489,6 @@
             animators.add(animator);
         }
 
-=======
-        // Header title
-        View view = getView().findViewById(R.id.title);
-        view.setAlpha(0);
-        animator = AnimatorInflater.loadAnimator(context,
-                R.animator.lb_onboarding_title_enter);
-        animator.setStartDelay(START_DELAY_TITLE_MS);
-        animator.setTarget(view);
-        animators.add(animator);
-        // Header description
-        view = getView().findViewById(R.id.description);
-        view.setAlpha(0);
-        animator = AnimatorInflater.loadAnimator(context,
-                R.animator.lb_onboarding_description_enter);
-        animator.setStartDelay(START_DELAY_DESCRIPTION_MS);
-        animator.setTarget(view);
-        animators.add(animator);
->>>>>>> 2452cde3
         // Customized animation by the inherited class.
         Animator customAnimator = onCreateEnterAnimation();
         if (customAnimator != null) {
@@ -530,7 +511,7 @@
      * default fade and slide animation. Returning null will disable the animation.
      */
     protected Animator onCreateDescriptionAnimator() {
-        return AnimatorInflater.loadAnimator(getActivity(),
+        return AnimatorInflater.loadAnimator(FragmentUtil.getContext(this),
                 R.animator.lb_onboarding_description_enter);
     }
 
@@ -539,7 +520,7 @@
      * default fade and slide animation. Returning null will disable the animation.
      */
     protected Animator onCreateTitleAnimator() {
-        return AnimatorInflater.loadAnimator(getActivity(),
+        return AnimatorInflater.loadAnimator(FragmentUtil.getContext(this),
                 R.animator.lb_onboarding_title_enter);
     }
 
