--- conflicted
+++ resolved
@@ -18,25 +18,6 @@
     package="androidx.activity.test">
 
     <application android:name="androidx.activity.LeakCanaryApp">
-<<<<<<< HEAD
-        <activity android:name="androidx.activity.LeakingActivity"
-                android:windowSoftInputMode="stateVisible"/>
-        <activity android:name="androidx.activity.LifecycleComponentActivity"/>
-        <activity android:name="androidx.activity.EagerOverrideLifecycleComponentActivity"/>
-        <activity android:name="androidx.activity.LazyOverrideLifecycleComponentActivity"/>
-        <activity android:name="androidx.activity.ReportFullyDrawnActivity"/>
-        <activity android:name="androidx.activity.ViewModelActivity"/>
-        <activity android:name="androidx.activity.SavedStateActivity"/>
-        <activity android:name="androidx.activity.ContentViewActivity"/>
-        <activity android:name="androidx.activity.EmptyContentActivity" />
-        <activity android:name="androidx.activity.AutoRestarterActivity"/>
-        <activity android:name="androidx.activity.ResultComponentActivity"/>
-        <activity android:name="androidx.activity.ResumeViewModelActivity" />
-        <activity android:name="androidx.activity.PassThroughActivity"/>
-        <activity android:name="androidx.activity.RegisterInInitActivity"/>
-        <activity android:name="androidx.activity.RegisterBeforeOnCreateActivity"/>
-        <activity android:name="androidx.activity.FinishActivity"/>
-=======
         <activity
             android:name="androidx.activity.LeakingActivity"
             android:exported="true"
@@ -89,7 +70,6 @@
         <activity
             android:name="androidx.activity.FinishActivity"
             android:exported="true" />
->>>>>>> 5d42ef8c
     </application>
 
 </manifest>