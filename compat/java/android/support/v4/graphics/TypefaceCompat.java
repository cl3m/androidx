/*
 * Copyright (C) 2017 The Android Open Source Project
 *
 * Licensed under the Apache License, Version 2.0 (the "License");
 * you may not use this file except in compliance with the License.
 * You may obtain a copy of the License at
 *
 *      http://www.apache.org/licenses/LICENSE-2.0
 *
 * Unless required by applicable law or agreed to in writing, software
 * distributed under the License is distributed on an "AS IS" BASIS,
 * WITHOUT WARRANTIES OR CONDITIONS OF ANY KIND, either express or implied.
 * See the License for the specific language governing permissions and
 * limitations under the License.
 */

package android.support.v4.graphics;

import static android.support.annotation.RestrictTo.Scope.LIBRARY_GROUP;

import android.annotation.TargetApi;
import android.content.Context;
import android.content.res.Resources;
import android.graphics.Typeface;
import android.net.Uri;
import android.os.Build;
import android.support.annotation.GuardedBy;
import android.support.annotation.IntDef;
import android.support.annotation.NonNull;
import android.support.annotation.Nullable;
import android.support.annotation.RestrictTo;
import android.support.v4.content.res.FontResourcesParserCompat.FamilyResourceEntry;
import android.support.v4.graphics.fonts.FontRequest;
import android.support.v4.graphics.fonts.FontResult;
import android.support.v4.provider.FontsContractCompat;
import android.support.v4.provider.FontsContractCompat.FontInfo;
import android.support.v4.provider.FontsContractInternal;

import java.lang.annotation.Retention;
import java.lang.annotation.RetentionPolicy;
import java.nio.ByteBuffer;
import java.util.List;
import java.util.Map;

/**
 * Helper for accessing features in {@link Typeface} in a backwards compatible fashion.
 * @hide
 */
@RestrictTo(LIBRARY_GROUP)
public class TypefaceCompat {
    @GuardedBy("sLock")
    private static TypefaceCompatImpl sTypefaceCompatImpl;
    private static final Object sLock = new Object();

    /**
     * Create a typeface object given a font request. The font will be asynchronously fetched,
     * therefore the result is delivered to the given callback. See {@link FontRequest}.
     * Only one of the methods in callback will be invoked, depending on whether the request
     * succeeds or fails. These calls will happen on the main thread.
     * @param context A Context to retrieve the fonts on. The system will hold on to the application
     *                context derived from this context.
     * @param request A {@link FontRequest} object that identifies the provider and query for the
     *                request. May not be null.
     * @param callback A callback that will be triggered when results are obtained. May not be null.
     */
    public static void create(Context context, @NonNull final FontRequest request,
            @NonNull final FontRequestCallback callback) {
        maybeInitImpl(context);
        sTypefaceCompatImpl.create(request, callback);
    }

    /**
     * Create a Typeface from a given FontResult list.
     *
     * @param resultList a list of results, guaranteed to be non-null and non empty.
     */
    public static Typeface createTypeface(Context context, @NonNull List<FontResult> resultList) {
        maybeInitImpl(context);
        return sTypefaceCompatImpl.createTypeface(resultList);
    }

    interface TypefaceCompatImpl {
        /**
         * Create a typeface object given a font request. The font will be asynchronously fetched,
         * therefore the result is delivered to the given callback. See {@link FontRequest}.
         * Only one of the methods in callback will be invoked, depending on whether the request
         * succeeds or fails. These calls will happen on the main thread.
         * @param request A {@link FontRequest} object that identifies the provider and query for
         *                the request. May not be null.
         * @param callback A callback that will be triggered when results are obtained. May not be
         *                 null.
         */
        void create(@NonNull FontRequest request,
                @NonNull TypefaceCompat.FontRequestCallback callback);
        /**
         * Create a Typeface from a given FontResult list.
         *
         * @param resultList a list of results, guaranteed to be non-null and non empty.
         */
        Typeface createTypeface(@NonNull List<FontResult> resultList);
        Typeface createFromResources(Resources resources, int id, String path);
        Typeface createFromResources(FamilyResourceEntry entry, Resources resources, int id,
                String path);
        Typeface findFromCache(Resources resources, int id, String path);
<<<<<<< HEAD
=======
        Typeface createTypeface(@NonNull FontInfo[] fonts, Map<Uri, ByteBuffer> uriBuffer);
>>>>>>> 1a9144ce
    }

    /**
     * If the current implementation is not set, set it according to the current build version. This
     * is safe to call several times, even if the implementation has already been set.
     */
    @TargetApi(26)
    private static void maybeInitImpl(Context context) {
        if (sTypefaceCompatImpl == null) {
            synchronized (sLock) {
                if (sTypefaceCompatImpl == null) {
                    if (Build.VERSION.SDK_INT >= Build.VERSION_CODES.N) {
                        sTypefaceCompatImpl = new TypefaceCompatApi24Impl(context);
                    } else {
                        sTypefaceCompatImpl = new TypefaceCompatBaseImpl(context);
                    }
                }
            }
        }
    }

    /**
     * Interface used to receive asynchronously fetched typefaces.
     */
    public abstract static class FontRequestCallback {
        /**
         * Constant returned by {@link #onTypefaceRequestFailed(int)} signaling that the given
         * provider was not found on the device.
         */
        public static final int FAIL_REASON_PROVIDER_NOT_FOUND =
                FontsContractInternal.RESULT_CODE_PROVIDER_NOT_FOUND;
        /**
         * Constant returned by {@link #onTypefaceRequestFailed(int)} signaling that the given
         * provider must be authenticated and the given certificates do not match its signature.
         */
        public static final int FAIL_REASON_WRONG_CERTIFICATES =
                FontsContractInternal.RESULT_CODE_WRONG_CERTIFICATES;
        /**
         * Constant returned by {@link #onTypefaceRequestFailed(int)} signaling that the font
         * returned by the provider was not loaded properly.
         */
        public static final int FAIL_REASON_FONT_LOAD_ERROR = -3;
        /**
         * Constant returned by {@link #onTypefaceRequestFailed(int)} signaling that the font
         * provider did not return any results for the given query.
         */
        public static final int FAIL_REASON_FONT_NOT_FOUND =
                FontsContractCompat.Columns.RESULT_CODE_FONT_NOT_FOUND;
        /**
         * Constant returned by {@link #onTypefaceRequestFailed(int)} signaling that the font
         * provider found the queried font, but it is currently unavailable.
         */
        public static final int FAIL_REASON_FONT_UNAVAILABLE =
                FontsContractCompat.Columns.RESULT_CODE_FONT_UNAVAILABLE;
        /**
         * Constant returned by {@link #onTypefaceRequestFailed(int)} signaling that the given
         * query was not supported by the provider.
         */
        public static final int FAIL_REASON_MALFORMED_QUERY =
                FontsContractCompat.Columns.RESULT_CODE_MALFORMED_QUERY;

        @IntDef({ FAIL_REASON_PROVIDER_NOT_FOUND, FAIL_REASON_FONT_LOAD_ERROR,
                FAIL_REASON_FONT_NOT_FOUND, FAIL_REASON_FONT_UNAVAILABLE,
                FAIL_REASON_MALFORMED_QUERY })
        @Retention(RetentionPolicy.SOURCE)
        @interface FontRequestFailReason {}

        /**
         * Called then a Typeface request done via {@link TypefaceCompat#create(Context,
         * FontRequest, FontRequestCallback)} is complete. Note that this method will not be called
         * if {@link #onTypefaceRequestFailed(int)} is called instead.
         * @param typeface  The Typeface object retrieved.
         */
        public abstract void onTypefaceRetrieved(Typeface typeface);

        /**
         * Called when a Typeface request done via {@link TypefaceCompat#create(Context,
         * FontRequest, FontRequestCallback)} fails.
         * @param reason One of {@link #FAIL_REASON_PROVIDER_NOT_FOUND},
         *               {@link #FAIL_REASON_FONT_NOT_FOUND},
         *               {@link #FAIL_REASON_FONT_LOAD_ERROR},
         *               {@link #FAIL_REASON_FONT_UNAVAILABLE} or
         *               {@link #FAIL_REASON_MALFORMED_QUERY}.
         */
        public abstract void onTypefaceRequestFailed(@FontRequestFailReason int reason);
    }

    private TypefaceCompat() {}

<<<<<<< HEAD
    /**
     * @hide
     */
    @RestrictTo(LIBRARY_GROUP)
=======
>>>>>>> 1a9144ce
    public static Typeface findFromCache(Resources resources, int id, String path) {
        synchronized (sLock) {
            // There is no cache if there is no impl.
            if (sTypefaceCompatImpl == null) {
                return null;
            }
        }
        return sTypefaceCompatImpl.findFromCache(resources, id, path);
    }

<<<<<<< HEAD
    /**
     * @hide
     */
    @RestrictTo(LIBRARY_GROUP)
=======
>>>>>>> 1a9144ce
    public static Typeface createFromResources(Context context, FamilyResourceEntry entry,
            Resources resources, int id, String path) {
        maybeInitImpl(context);
        return sTypefaceCompatImpl.createFromResources(entry, resources, id, path);
    }

    /**
<<<<<<< HEAD
     * @hide
     * Used by Resources to load a font resource of type font file.
     */
    @RestrictTo(LIBRARY_GROUP)
=======
     * Used by Resources to load a font resource of type font file.
     */
>>>>>>> 1a9144ce
    @Nullable
    public static Typeface createFromResources(Context context, Resources resources, int id,
            String path) {
        maybeInitImpl(context);
        return sTypefaceCompatImpl.createFromResources(resources, id, path);
    }
<<<<<<< HEAD
=======

    /**
     * Create a Typeface from a given FontInfo list and a map that matches them to ByteBuffers.
     */
    public static Typeface createTypeface(Context context, @NonNull FontInfo[] fonts,
            Map<Uri, ByteBuffer> uriBuffer) {
        maybeInitImpl(context);
        return sTypefaceCompatImpl.createTypeface(fonts, uriBuffer);
    }
>>>>>>> 1a9144ce
}<|MERGE_RESOLUTION|>--- conflicted
+++ resolved
@@ -102,10 +102,7 @@
         Typeface createFromResources(FamilyResourceEntry entry, Resources resources, int id,
                 String path);
         Typeface findFromCache(Resources resources, int id, String path);
-<<<<<<< HEAD
-=======
         Typeface createTypeface(@NonNull FontInfo[] fonts, Map<Uri, ByteBuffer> uriBuffer);
->>>>>>> 1a9144ce
     }
 
     /**
@@ -195,13 +192,6 @@
 
     private TypefaceCompat() {}
 
-<<<<<<< HEAD
-    /**
-     * @hide
-     */
-    @RestrictTo(LIBRARY_GROUP)
-=======
->>>>>>> 1a9144ce
     public static Typeface findFromCache(Resources resources, int id, String path) {
         synchronized (sLock) {
             // There is no cache if there is no impl.
@@ -212,13 +202,6 @@
         return sTypefaceCompatImpl.findFromCache(resources, id, path);
     }
 
-<<<<<<< HEAD
-    /**
-     * @hide
-     */
-    @RestrictTo(LIBRARY_GROUP)
-=======
->>>>>>> 1a9144ce
     public static Typeface createFromResources(Context context, FamilyResourceEntry entry,
             Resources resources, int id, String path) {
         maybeInitImpl(context);
@@ -226,23 +209,14 @@
     }
 
     /**
-<<<<<<< HEAD
-     * @hide
      * Used by Resources to load a font resource of type font file.
      */
-    @RestrictTo(LIBRARY_GROUP)
-=======
-     * Used by Resources to load a font resource of type font file.
-     */
->>>>>>> 1a9144ce
     @Nullable
     public static Typeface createFromResources(Context context, Resources resources, int id,
             String path) {
         maybeInitImpl(context);
         return sTypefaceCompatImpl.createFromResources(resources, id, path);
     }
-<<<<<<< HEAD
-=======
 
     /**
      * Create a Typeface from a given FontInfo list and a map that matches them to ByteBuffers.
@@ -252,5 +226,4 @@
         maybeInitImpl(context);
         return sTypefaceCompatImpl.createTypeface(fonts, uriBuffer);
     }
->>>>>>> 1a9144ce
 }