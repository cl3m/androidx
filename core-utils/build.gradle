--- conflicted
+++ resolved
@@ -16,12 +16,7 @@
     androidTestImplementation(DEXMAKER_MOCKITO, libs.exclude_bytebuddy) // DexMaker has it"s own MockMaker
 }
 
-<<<<<<< HEAD
 android {
-    defaultConfig {
-        minSdkVersion 14
-    }
-
     sourceSets {
         main.java.srcDirs = [
                 'kitkat',
@@ -31,8 +26,6 @@
     }
 }
 
-=======
->>>>>>> 7ed10e5f
 supportLibrary {
     name = "Android Support Library core utils"
     publish = true
