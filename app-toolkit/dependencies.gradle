/*
 * Copyright (C) 2017 The Android Open Source Project
 *
 * Licensed under the Apache License, Version 2.0 (the "License");
 * you may not use this file except in compliance with the License.
 * You may obtain a copy of the License at
 *
 *      http://www.apache.org/licenses/LICENSE-2.0
 *
 * Unless required by applicable law or agreed to in writing, software
 * distributed under the License is distributed on an "AS IS" BASIS,
 * WITHOUT WARRANTIES OR CONDITIONS OF ANY KIND, either express or implied.
 * See the License for the specific language governing permissions and
 * limitations under the License.
 */

def ffLibs
if (hasProperty("libs")) {
    ffLibs = libs
} else {
    apply from: "${ext.supportRootFolder}/buildSrc/dependencies.gradle"
    ffLibs = libs
}
def ffVersions = [:]
ffVersions.kotlin = "1.1.1"
ffVersions.auto_common = "0.6"
ffVersions.javapoet = "1.8.0"
ffVersions.compile_testing = "0.9"
ffVersions.localize_maven = "1.2"
ffVersions.support_lib = "26.0.0-beta2"
ffVersions.intellij_annotations = "12.0"
ffVersions.rxjava2 = "2.0.6"
ffVersions.reactivestreams = "1.0.0"
// this Xerial version is newer than we want but we need it to fix
// https://github.com/xerial/sqlite-jdbc/issues/97
ffVersions.xerial = "3.16.1"
ffVersions.antlr = "4.5.3"
ffVersions.commons_codec = "1.10"
ffVersions.gson = "2.8.0"

ffLibs.kotlin = [
        stdlib : "org.jetbrains.kotlin:kotlin-stdlib:$ffVersions.kotlin",
        gradle_plugin : "org.jetbrains.kotlin:kotlin-gradle-plugin:$ffVersions.kotlin"
]
ffLibs.auto_common = "com.google.auto:auto-common:$ffVersions.auto_common"
ffLibs.apache = [
    commons : [
            codec : "commons-codec:commons-codec:$ffVersions.commons_codec"
    ]
]

def getSupportLib(String name, String version, String artifactName = null) {
    def sourceProject = findProject(name)
    if (sourceProject != null) {
        return sourceProject
    }
    if (artifactName == null) {
        artifactName = name
    }
    return "com.android.support$artifactName:$version"
}
ffLibs.support = [
        annotations : getSupportLib(":support-annotations", ffVersions.support_lib),
        core_utils : getSupportLib(':support-core-utils', ffVersions.support_lib),
        fragments : getSupportLib(':support-fragment', ffVersions.support_lib),
        app_compat : getSupportLib(':support-appcompat-v7', ffVersions.support_lib, ":appcompat-v7"),
<<<<<<< HEAD
        design : getSupportLib(':design', ffVersions.support_lib)
=======
        design : getSupportLib(':design', ffVersions.support_lib),
        recyclerview : getSupportLib(':recyclerview-v7', ffVersions.support_lib)
>>>>>>> 0b00e14f
]

ffLibs.localize_maven = "com.android.databinding:localizemaven:$ffVersions.localize_maven"
ffLibs.javapoet = "com.squareup:javapoet:$ffVersions.javapoet"
ffLibs.antlr = "org.antlr:antlr4:$ffVersions.antlr"
ffLibs.xerial = "org.xerial:sqlite-jdbc:$ffVersions.xerial"
ffLibs.google_compile_testing = "com.google.testing.compile:compile-testing:$ffVersions.compile_testing"
ffLibs.ij_annotations = "com.intellij:annotations:$ffVersions.intellij_annotations"
ffLibs.reactive_streams = "org.reactivestreams:reactive-streams:$ffVersions.reactivestreams"
ffLibs.rx_java = "io.reactivex.rxjava2:rxjava:$ffVersions.rxjava2"
ffLibs.gson = "com.google.code.gson:gson:$ffVersions.gson"

ext.tools = [:]
ext.tools.current_sdk = gradle.ext.currentSdk
ext.tools.build_tools_version = rootProject.ext.buildToolsVersion
ext.flatfoot = [:]
ext.flatfoot.release_version = "1.0.0-alpha4"
ext.flatfoot.min_sdk = 14<|MERGE_RESOLUTION|>--- conflicted
+++ resolved
@@ -64,12 +64,8 @@
         core_utils : getSupportLib(':support-core-utils', ffVersions.support_lib),
         fragments : getSupportLib(':support-fragment', ffVersions.support_lib),
         app_compat : getSupportLib(':support-appcompat-v7', ffVersions.support_lib, ":appcompat-v7"),
-<<<<<<< HEAD
-        design : getSupportLib(':design', ffVersions.support_lib)
-=======
         design : getSupportLib(':design', ffVersions.support_lib),
         recyclerview : getSupportLib(':recyclerview-v7', ffVersions.support_lib)
->>>>>>> 0b00e14f
 ]
 
 ffLibs.localize_maven = "com.android.databinding:localizemaven:$ffVersions.localize_maven"
